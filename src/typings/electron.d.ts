// Type definitions for Electron 1.7.7
// Project: http://electron.atom.io/
// Definitions by: The Electron Team <https://github.com/electron/electron>
// Definitions: https://github.com/electron/electron-typescript-definitions

/// <reference path="./node.d.ts" />

type GlobalEvent = Event;

declare namespace Electron {
	class EventEmitter {
		addListener(event: string, listener: Function): this;
		on(event: string, listener: Function): this;
		once(event: string, listener: Function): this;
		removeListener(event: string, listener: Function): this;
		removeAllListeners(event?: string): this;
		setMaxListeners(n: number): this;
		getMaxListeners(): number;
		listeners(event: string): Function[];
		emit(event: string, ...args: any[]): boolean;
		listenerCount(type: string): number;
		prependListener(event: string, listener: Function): this;
		prependOnceListener(event: string, listener: Function): this;
		eventNames(): string[];
	}

	class Accelerator extends String {

	}

	interface Event extends GlobalEvent {
		preventDefault: () => void;
		sender: WebContents;
		returnValue: any;
		ctrlKey?: boolean;
		metaKey?: boolean;
		shiftKey?: boolean;
		altKey?: boolean;
	}
	interface CommonInterface {
		clipboard: Electron.Clipboard;
		crashReporter: Electron.CrashReporter;
		nativeImage: typeof Electron.NativeImage;
		screen: Electron.Screen;
		shell: Electron.Shell;
	}

	interface MainInterface extends CommonInterface {
		app: Electron.App;
		autoUpdater: Electron.AutoUpdater;
		BrowserView: typeof Electron.BrowserView;
		BrowserWindow: typeof Electron.BrowserWindow;
		ClientRequest: typeof Electron.ClientRequest;
		contentTracing: Electron.ContentTracing;
		Cookies: typeof Electron.Cookies;
		Debugger: typeof Electron.Debugger;
		dialog: Electron.Dialog;
		DownloadItem: typeof Electron.DownloadItem;
		globalShortcut: Electron.GlobalShortcut;
		IncomingMessage: typeof Electron.IncomingMessage;
		ipcMain: Electron.IpcMain;
		Menu: typeof Electron.Menu;
		MenuItem: typeof Electron.MenuItem;
		net: Electron.Net;
		Notification: typeof Electron.Notification;
		powerMonitor: Electron.PowerMonitor;
		powerSaveBlocker: Electron.PowerSaveBlocker;
		protocol: Electron.Protocol;
		session: typeof Electron.Session;
		systemPreferences: Electron.SystemPreferences;
		TouchBar: typeof Electron.TouchBar;
		Tray: typeof Electron.Tray;
		webContents: typeof Electron.WebContents;
		WebRequest: typeof Electron.WebRequest;
	}

	interface RendererInterface extends CommonInterface {
		BrowserWindowProxy: typeof Electron.BrowserWindowProxy;
		desktopCapturer: Electron.DesktopCapturer;
		ipcRenderer: Electron.IpcRenderer;
		remote: Electron.Remote;
		webFrame: Electron.WebFrame;
		webviewTag: Electron.WebviewTag;
	}

	interface AllElectron {
		app: Electron.App;
		autoUpdater: Electron.AutoUpdater;
		BrowserView: typeof Electron.BrowserView;
		BrowserWindow: typeof Electron.BrowserWindow;
		BrowserWindowProxy: typeof Electron.BrowserWindowProxy;
		ClientRequest: typeof Electron.ClientRequest;
		clipboard: Electron.Clipboard;
		contentTracing: Electron.ContentTracing;
		Cookies: typeof Electron.Cookies;
		crashReporter: Electron.CrashReporter;
		Debugger: typeof Electron.Debugger;
		desktopCapturer: Electron.DesktopCapturer;
		dialog: Electron.Dialog;
		DownloadItem: typeof Electron.DownloadItem;
		globalShortcut: Electron.GlobalShortcut;
		IncomingMessage: typeof Electron.IncomingMessage;
		ipcMain: Electron.IpcMain;
		ipcRenderer: Electron.IpcRenderer;
		Menu: typeof Electron.Menu;
		MenuItem: typeof Electron.MenuItem;
		nativeImage: typeof Electron.NativeImage;
		net: Electron.Net;
		Notification: typeof Electron.Notification;
		powerMonitor: Electron.PowerMonitor;
		powerSaveBlocker: Electron.PowerSaveBlocker;
		protocol: Electron.Protocol;
		remote: Electron.Remote;
		screen: Electron.Screen;
		session: typeof Electron.Session;
		shell: Electron.Shell;
		systemPreferences: Electron.SystemPreferences;
		TouchBar: typeof Electron.TouchBar;
		Tray: typeof Electron.Tray;
		webContents: typeof Electron.WebContents;
		webFrame: Electron.WebFrame;
		WebRequest: typeof Electron.WebRequest;
		webviewTag: Electron.WebviewTag;
	}

	interface App extends EventEmitter {

		// Docs: http://electron.atom.io/docs/api/app

		/**
		 * Emitted when Chrome's accessibility support changes. This event fires when
		 * assistive technologies, such as screen readers, are enabled or disabled. See
		 * https://www.chromium.org/developers/design-documents/accessibility for more
		 * details.
		 */
		on(event: 'accessibility-support-changed', listener: (event: Event,
			/**
			 * `true` when Chrome's accessibility support is enabled, `false` otherwise.
			 */
			accessibilitySupportEnabled: boolean) => void): this;
		once(event: 'accessibility-support-changed', listener: (event: Event,
			/**
			 * `true` when Chrome's accessibility support is enabled, `false` otherwise.
			 */
			accessibilitySupportEnabled: boolean) => void): this;
		addListener(event: 'accessibility-support-changed', listener: (event: Event,
			/**
			 * `true` when Chrome's accessibility support is enabled, `false` otherwise.
			 */
			accessibilitySupportEnabled: boolean) => void): this;
		removeListener(event: 'accessibility-support-changed', listener: (event: Event,
			/**
			 * `true` when Chrome's accessibility support is enabled, `false` otherwise.
			 */
			accessibilitySupportEnabled: boolean) => void): this;
		/**
		 * Emitted when the application is activated. Various actions can trigger this
		 * event, such as launching the application for the first time, attempting to
		 * re-launch the application when it's already running, or clicking on the
		 * application's dock or taskbar icon.
		 */
		on(event: 'activate', listener: (event: Event,
			hasVisibleWindows: boolean) => void): this;
		once(event: 'activate', listener: (event: Event,
			hasVisibleWindows: boolean) => void): this;
		addListener(event: 'activate', listener: (event: Event,
			hasVisibleWindows: boolean) => void): this;
		removeListener(event: 'activate', listener: (event: Event,
			hasVisibleWindows: boolean) => void): this;
		/**
		 * Emitted before the application starts closing its windows. Calling
		 * event.preventDefault() will prevent the default behaviour, which is terminating
		 * the application. Note: If application quit was initiated by
		 * autoUpdater.quitAndInstall() then before-quit is emitted after emitting close
		 * event on all windows and closing them.
		 */
		on(event: 'before-quit', listener: (event: Event) => void): this;
		once(event: 'before-quit', listener: (event: Event) => void): this;
		addListener(event: 'before-quit', listener: (event: Event) => void): this;
		removeListener(event: 'before-quit', listener: (event: Event) => void): this;
		/**
		 * Emitted when a browserWindow gets blurred.
		 */
		on(event: 'browser-window-blur', listener: (event: Event,
			window: BrowserWindow) => void): this;
		once(event: 'browser-window-blur', listener: (event: Event,
			window: BrowserWindow) => void): this;
		addListener(event: 'browser-window-blur', listener: (event: Event,
			window: BrowserWindow) => void): this;
		removeListener(event: 'browser-window-blur', listener: (event: Event,
			window: BrowserWindow) => void): this;
		/**
		 * Emitted when a new browserWindow is created.
		 */
		on(event: 'browser-window-created', listener: (event: Event,
			window: BrowserWindow) => void): this;
		once(event: 'browser-window-created', listener: (event: Event,
			window: BrowserWindow) => void): this;
		addListener(event: 'browser-window-created', listener: (event: Event,
			window: BrowserWindow) => void): this;
		removeListener(event: 'browser-window-created', listener: (event: Event,
			window: BrowserWindow) => void): this;
		/**
		 * Emitted when a browserWindow gets focused.
		 */
		on(event: 'browser-window-focus', listener: (event: Event,
			window: BrowserWindow) => void): this;
		once(event: 'browser-window-focus', listener: (event: Event,
			window: BrowserWindow) => void): this;
		addListener(event: 'browser-window-focus', listener: (event: Event,
			window: BrowserWindow) => void): this;
		removeListener(event: 'browser-window-focus', listener: (event: Event,
			window: BrowserWindow) => void): this;
		/**
		 * Emitted when failed to verify the certificate for url, to trust the certificate
		 * you should prevent the default behavior with event.preventDefault() and call
		 * callback(true).
		 */
		on(event: 'certificate-error', listener: (event: Event,
			webContents: WebContents,
			url: string,
			/**
			 * The error code
			 */
			error: string,
			certificate: Certificate,
			callback: (isTrusted: boolean) => void) => void): this;
		once(event: 'certificate-error', listener: (event: Event,
			webContents: WebContents,
			url: string,
			/**
			 * The error code
			 */
			error: string,
			certificate: Certificate,
			callback: (isTrusted: boolean) => void) => void): this;
		addListener(event: 'certificate-error', listener: (event: Event,
			webContents: WebContents,
			url: string,
			/**
			 * The error code
			 */
			error: string,
			certificate: Certificate,
			callback: (isTrusted: boolean) => void) => void): this;
		removeListener(event: 'certificate-error', listener: (event: Event,
			webContents: WebContents,
			url: string,
			/**
			 * The error code
			 */
			error: string,
			certificate: Certificate,
			callback: (isTrusted: boolean) => void) => void): this;
		/**
		 * Emitted during Handoff when an activity from a different device wants to be
		 * resumed. You should call event.preventDefault() if you want to handle this
		 * event. A user activity can be continued only in an app that has the same
		 * developer Team ID as the activity's source app and that supports the activity's
		 * type. Supported activity types are specified in the app's Info.plist under the
		 * NSUserActivityTypes key.
		 */
		on(event: 'continue-activity', listener: (event: Event,
			/**
			 * A string identifying the activity. Maps to .
			 */
			type: string,
			/**
			 * Contains app-specific state stored by the activity on another device.
			 */
			userInfo: any) => void): this;
		once(event: 'continue-activity', listener: (event: Event,
			/**
			 * A string identifying the activity. Maps to .
			 */
			type: string,
			/**
			 * Contains app-specific state stored by the activity on another device.
			 */
			userInfo: any) => void): this;
		addListener(event: 'continue-activity', listener: (event: Event,
			/**
			 * A string identifying the activity. Maps to .
			 */
			type: string,
			/**
			 * Contains app-specific state stored by the activity on another device.
			 */
			userInfo: any) => void): this;
		removeListener(event: 'continue-activity', listener: (event: Event,
			/**
			 * A string identifying the activity. Maps to .
			 */
			type: string,
			/**
			 * Contains app-specific state stored by the activity on another device.
			 */
			userInfo: any) => void): this;
		/**
		 * Emitted when the gpu process crashes or is killed.
		 */
		on(event: 'gpu-process-crashed', listener: (event: Event,
			killed: boolean) => void): this;
		once(event: 'gpu-process-crashed', listener: (event: Event,
			killed: boolean) => void): this;
		addListener(event: 'gpu-process-crashed', listener: (event: Event,
			killed: boolean) => void): this;
		removeListener(event: 'gpu-process-crashed', listener: (event: Event,
			killed: boolean) => void): this;
		/**
		 * Emitted when webContents wants to do basic auth. The default behavior is to
		 * cancel all authentications, to override this you should prevent the default
		 * behavior with event.preventDefault() and call callback(username, password) with
		 * the credentials.
		 */
		on(event: 'login', listener: (event: Event,
			webContents: WebContents,
			request: Request,
			authInfo: AuthInfo,
			callback: (username: string, password: string) => void) => void): this;
		once(event: 'login', listener: (event: Event,
			webContents: WebContents,
			request: Request,
			authInfo: AuthInfo,
			callback: (username: string, password: string) => void) => void): this;
		addListener(event: 'login', listener: (event: Event,
			webContents: WebContents,
			request: Request,
			authInfo: AuthInfo,
			callback: (username: string, password: string) => void) => void): this;
		removeListener(event: 'login', listener: (event: Event,
			webContents: WebContents,
			request: Request,
			authInfo: AuthInfo,
			callback: (username: string, password: string) => void) => void): this;
		/**
		 * Emitted when the user clicks the native macOS new tab button. The new tab button
		 * is only visible if the current BrowserWindow has a tabbingIdentifier
		 */
		on(event: 'new-window-for-tab', listener: (event: Event) => void): this;
		once(event: 'new-window-for-tab', listener: (event: Event) => void): this;
		addListener(event: 'new-window-for-tab', listener: (event: Event) => void): this;
		removeListener(event: 'new-window-for-tab', listener: (event: Event) => void): this;
		/**
		 * Emitted when the user wants to open a file with the application. The open-file
		 * event is usually emitted when the application is already open and the OS wants
		 * to reuse the application to open the file. open-file is also emitted when a file
		 * is dropped onto the dock and the application is not yet running. Make sure to
		 * listen for the open-file event very early in your application startup to handle
		 * this case (even before the ready event is emitted). You should call
		 * event.preventDefault() if you want to handle this event. On Windows, you have to
		 * parse process.argv (in the main process) to get the filepath.
		 */
		on(event: 'open-file', listener: (event: Event,
			path: string) => void): this;
		once(event: 'open-file', listener: (event: Event,
			path: string) => void): this;
		addListener(event: 'open-file', listener: (event: Event,
			path: string) => void): this;
		removeListener(event: 'open-file', listener: (event: Event,
			path: string) => void): this;
		/**
		 * Emitted when the user wants to open a URL with the application. Your
		 * application's Info.plist file must define the url scheme within the
		 * CFBundleURLTypes key, and set NSPrincipalClass to AtomApplication. You should
		 * call event.preventDefault() if you want to handle this event.
		 */
		on(event: 'open-url', listener: (event: Event,
			url: string) => void): this;
		once(event: 'open-url', listener: (event: Event,
			url: string) => void): this;
		addListener(event: 'open-url', listener: (event: Event,
			url: string) => void): this;
		removeListener(event: 'open-url', listener: (event: Event,
			url: string) => void): this;
		/**
		 * Emitted when the application is quitting.
		 */
		on(event: 'quit', listener: (event: Event,
			exitCode: number) => void): this;
		once(event: 'quit', listener: (event: Event,
			exitCode: number) => void): this;
		addListener(event: 'quit', listener: (event: Event,
			exitCode: number) => void): this;
		removeListener(event: 'quit', listener: (event: Event,
			exitCode: number) => void): this;
		/**
		 * Emitted when Electron has finished initializing. On macOS, launchInfo holds the
		 * userInfo of the NSUserNotification that was used to open the application, if it
		 * was launched from Notification Center. You can call app.isReady() to check if
		 * this event has already fired.
		 */
		on(event: 'ready', listener: (launchInfo: any) => void): this;
		once(event: 'ready', listener: (launchInfo: any) => void): this;
		addListener(event: 'ready', listener: (launchInfo: any) => void): this;
		removeListener(event: 'ready', listener: (launchInfo: any) => void): this;
		/**
		 * Emitted when a client certificate is requested. The url corresponds to the
		 * navigation entry requesting the client certificate and callback can be called
		 * with an entry filtered from the list. Using event.preventDefault() prevents the
		 * application from using the first certificate from the store.
		 */
		on(event: 'select-client-certificate', listener: (event: Event,
			webContents: WebContents,
			url: string,
			certificateList: Certificate[],
			callback: (certificate?: Certificate) => void) => void): this;
		once(event: 'select-client-certificate', listener: (event: Event,
			webContents: WebContents,
			url: string,
			certificateList: Certificate[],
			callback: (certificate?: Certificate) => void) => void): this;
		addListener(event: 'select-client-certificate', listener: (event: Event,
			webContents: WebContents,
			url: string,
			certificateList: Certificate[],
			callback: (certificate?: Certificate) => void) => void): this;
		removeListener(event: 'select-client-certificate', listener: (event: Event,
			webContents: WebContents,
			url: string,
			certificateList: Certificate[],
			callback: (certificate?: Certificate) => void) => void): this;
		/**
		 * Emitted when a new webContents is created.
		 */
		on(event: 'web-contents-created', listener: (event: Event,
			webContents: WebContents) => void): this;
		once(event: 'web-contents-created', listener: (event: Event,
			webContents: WebContents) => void): this;
		addListener(event: 'web-contents-created', listener: (event: Event,
			webContents: WebContents) => void): this;
		removeListener(event: 'web-contents-created', listener: (event: Event,
			webContents: WebContents) => void): this;
		/**
		 * Emitted when the application has finished basic startup. On Windows and Linux,
		 * the will-finish-launching event is the same as the ready event; on macOS, this
		 * event represents the applicationWillFinishLaunching notification of
		 * NSApplication. You would usually set up listeners for the open-file and open-url
		 * events here, and start the crash reporter and auto updater. In most cases, you
		 * should just do everything in the ready event handler.
		 */
		on(event: 'will-finish-launching', listener: Function): this;
		once(event: 'will-finish-launching', listener: Function): this;
		addListener(event: 'will-finish-launching', listener: Function): this;
		removeListener(event: 'will-finish-launching', listener: Function): this;
		/**
		 * Emitted when all windows have been closed and the application will quit. Calling
		 * event.preventDefault() will prevent the default behaviour, which is terminating
		 * the application. See the description of the window-all-closed event for the
		 * differences between the will-quit and window-all-closed events.
		 */
		on(event: 'will-quit', listener: (event: Event) => void): this;
		once(event: 'will-quit', listener: (event: Event) => void): this;
		addListener(event: 'will-quit', listener: (event: Event) => void): this;
		removeListener(event: 'will-quit', listener: (event: Event) => void): this;
		/**
		 * Emitted when all windows have been closed. If you do not subscribe to this event
		 * and all windows are closed, the default behavior is to quit the app; however, if
		 * you subscribe, you control whether the app quits or not. If the user pressed Cmd
		 * + Q, or the developer called app.quit(), Electron will first try to close all
		 * the windows and then emit the will-quit event, and in this case the
		 * window-all-closed event would not be emitted.
		 */
		on(event: 'window-all-closed', listener: Function): this;
		once(event: 'window-all-closed', listener: Function): this;
		addListener(event: 'window-all-closed', listener: Function): this;
		removeListener(event: 'window-all-closed', listener: Function): this;
		/**
		 * Adds path to the recent documents list. This list is managed by the OS. On
		 * Windows you can visit the list from the task bar, and on macOS you can visit it
		 * from dock menu.
		 */
		addRecentDocument(path: string): void;
		/**
		 * Clears the recent documents list.
		 */
		clearRecentDocuments(): void;
		/**
		 * By default, Chromium disables 3D APIs (e.g. WebGL) until restart on a per domain
		 * basis if the GPU processes crashes too frequently. This function disables that
		 * behaviour. This method can only be called before app is ready.
		 */
		disableDomainBlockingFor3DAPIs(): void;
		/**
		 * Disables hardware acceleration for current app. This method can only be called
		 * before app is ready.
		 */
		disableHardwareAcceleration(): void;
		/**
		 * Enables mixed sandbox mode on the app. This method can only be called before app
		 * is ready.
		 */
		enableMixedSandbox(): void;
		/**
		 * Exits immediately with exitCode.  exitCode defaults to 0. All windows will be
		 * closed immediately without asking user and the before-quit and will-quit events
		 * will not be emitted.
		 */
		exit(exitCode?: number): void;
		/**
		 * On Linux, focuses on the first visible window. On macOS, makes the application
		 * the active app. On Windows, focuses on the application's first window.
		 */
		focus(): void;
		getAppMemoryInfo(): ProcessMetric[];
		getAppMetrics(): ProcessMetric[];
		getAppPath(): string;
		getBadgeCount(): number;
		getCurrentActivityType(): string;
		/**
		 * Fetches a path's associated icon. On Windows, there a 2 kinds of icons: On Linux
		 * and macOS, icons depend on the application associated with file mime type.
		 */
		getFileIcon(path: string, options: FileIconOptions, callback: (error: Error, icon: NativeImage) => void): void;
		/**
		 * Fetches a path's associated icon. On Windows, there a 2 kinds of icons: On Linux
		 * and macOS, icons depend on the application associated with file mime type.
		 */
		getFileIcon(path: string, callback: (error: Error, icon: NativeImage) => void): void;
		getGpuFeatureStatus(): GPUFeatureStatus;
		getJumpListSettings(): JumpListSettings;
		/**
		 * Note: When distributing your packaged app, you have to also ship the locales
		 * folder. Note: On Windows you have to call it after the ready events gets
		 * emitted.
		 */
		getLocale(): string;
		/**
		 * If you provided path and args options to app.setLoginItemSettings then you need
		 * to pass the same arguments here for openAtLogin to be set correctly. Note: This
		 * API has no effect on MAS builds.
		 */
		getLoginItemSettings(options?: LoginItemSettingsOptions): LoginItemSettings;
		/**
		 * Usually the name field of package.json is a short lowercased name, according to
		 * the npm modules spec. You should usually also specify a productName field, which
		 * is your application's full capitalized name, and which will be preferred over
		 * name by Electron.
		 */
		getName(): string;
		/**
		 * You can request the following paths by the name:
		 */
		getPath(name: string): string;
		getVersion(): string;
		/**
		 * Hides all application windows without minimizing them.
		 */
		hide(): void;
		/**
		 * Imports the certificate in pkcs12 format into the platform certificate store.
		 * callback is called with the result of import operation, a value of 0 indicates
		 * success while any other value indicates failure according to chromium
		 * net_error_list.
		 */
		importCertificate(options: ImportCertificateOptions, callback: (result: number) => void): void;
		isAccessibilitySupportEnabled(): boolean;
		/**
		 * This method checks if the current executable is the default handler for a
		 * protocol (aka URI scheme). If so, it will return true. Otherwise, it will return
		 * false. Note: On macOS, you can use this method to check if the app has been
		 * registered as the default protocol handler for a protocol. You can also verify
		 * this by checking ~/Library/Preferences/com.apple.LaunchServices.plist on the
		 * macOS machine. Please refer to Apple's documentation for details. The API uses
		 * the Windows Registry and LSCopyDefaultHandlerForURLScheme internally.
		 */
		isDefaultProtocolClient(protocol: string, path?: string, args?: string[]): boolean;
		isReady(): boolean;
		isUnityRunning(): boolean;
		/**
		 * This method makes your application a Single Instance Application - instead of
		 * allowing multiple instances of your app to run, this will ensure that only a
		 * single instance of your app is running, and other instances signal this instance
		 * and exit. callback will be called by the first instance with callback(argv,
		 * workingDirectory) when a second instance has been executed. argv is an Array of
		 * the second instance's command line arguments, and workingDirectory is its
		 * current working directory. Usually applications respond to this by making their
		 * primary window focused and non-minimized. The callback is guaranteed to be
		 * executed after the ready event of app gets emitted. This method returns false if
		 * your process is the primary instance of the application and your app should
		 * continue loading. And returns true if your process has sent its parameters to
		 * another instance, and you should immediately quit. On macOS the system enforces
		 * single instance automatically when users try to open a second instance of your
		 * app in Finder, and the open-file and open-url events will be emitted for that.
		 * However when users start your app in command line the system's single instance
		 * mechanism will be bypassed and you have to use this method to ensure single
		 * instance. An example of activating the window of primary instance when a second
		 * instance starts:
		 */
		makeSingleInstance(callback: (argv: string[], workingDirectory: string) => void): boolean;
		/**
		 * Try to close all windows. The before-quit event will be emitted first. If all
		 * windows are successfully closed, the will-quit event will be emitted and by
		 * default the application will terminate. This method guarantees that all
		 * beforeunload and unload event handlers are correctly executed. It is possible
		 * that a window cancels the quitting by returning false in the beforeunload event
		 * handler.
		 */
		quit(): void;
		/**
		 * Relaunches the app when current instance exits. By default the new instance will
		 * use the same working directory and command line arguments with current instance.
		 * When args is specified, the args will be passed as command line arguments
		 * instead. When execPath is specified, the execPath will be executed for relaunch
		 * instead of current app. Note that this method does not quit the app when
		 * executed, you have to call app.quit or app.exit after calling app.relaunch to
		 * make the app restart. When app.relaunch is called for multiple times, multiple
		 * instances will be started after current instance exited. An example of
		 * restarting current instance immediately and adding a new command line argument
		 * to the new instance:
		 */
		relaunch(options?: RelaunchOptions): void;
		/**
		 * Releases all locks that were created by makeSingleInstance. This will allow
		 * multiple instances of the application to once again run side by side.
		 */
		releaseSingleInstance(): void;
		/**
		 * This method checks if the current executable as the default handler for a
		 * protocol (aka URI scheme). If so, it will remove the app as the default handler.
		 */
		removeAsDefaultProtocolClient(protocol: string, path?: string, args?: string[]): boolean;
		/**
		 * Set the about panel options. This will override the values defined in the app's
		 * .plist file. See the Apple docs for more details.
		 */
		setAboutPanelOptions(options: AboutPanelOptionsOptions): void;
		/**
		 * Changes the Application User Model ID to id.
		 */
		setAppUserModelId(id: string): void;
		/**
		 * This method sets the current executable as the default handler for a protocol
		 * (aka URI scheme). It allows you to integrate your app deeper into the operating
		 * system. Once registered, all links with your-protocol:// will be opened with the
		 * current executable. The whole link, including protocol, will be passed to your
		 * application as a parameter. On Windows you can provide optional parameters path,
		 * the path to your executable, and args, an array of arguments to be passed to
		 * your executable when it launches. Note: On macOS, you can only register
		 * protocols that have been added to your app's info.plist, which can not be
		 * modified at runtime. You can however change the file with a simple text editor
		 * or script during build time. Please refer to Apple's documentation for details.
		 * The API uses the Windows Registry and LSSetDefaultHandlerForURLScheme
		 * internally.
		 */
		setAsDefaultProtocolClient(protocol: string, path?: string, args?: string[]): boolean;
		/**
		 * Sets the counter badge for current app. Setting the count to 0 will hide the
		 * badge. On macOS it shows on the dock icon. On Linux it only works for Unity
		 * launcher, Note: Unity launcher requires the existence of a .desktop file to
		 * work, for more information please read Desktop Environment Integration.
		 */
		setBadgeCount(count: number): boolean;
		/**
		 * Sets or removes a custom Jump List for the application, and returns one of the
		 * following strings: If categories is null the previously set custom Jump List (if
		 * any) will be replaced by the standard Jump List for the app (managed by
		 * Windows). Note: If a JumpListCategory object has neither the type nor the name
		 * property set then its type is assumed to be tasks. If the name property is set
		 * but the type property is omitted then the type is assumed to be custom. Note:
		 * Users can remove items from custom categories, and Windows will not allow a
		 * removed item to be added back into a custom category until after the next
		 * successful call to app.setJumpList(categories). Any attempt to re-add a removed
		 * item to a custom category earlier than that will result in the entire custom
		 * category being omitted from the Jump List. The list of removed items can be
		 * obtained using app.getJumpListSettings(). Here's a very simple example of
		 * creating a custom Jump List:
		 */
		setJumpList(categories: JumpListCategory[]): void;
		/**
		 * Set the app's login item settings. To work with Electron's autoUpdater on
		 * Windows, which uses Squirrel, you'll want to set the launch path to Update.exe,
		 * and pass arguments that specify your application name. For example: Note: This
		 * API has no effect on MAS builds.
		 */
		setLoginItemSettings(settings: Settings): void;
		/**
		 * Overrides the current application's name.
		 */
		setName(name: string): void;
		/**
		 * Overrides the path to a special directory or file associated with name. If the
		 * path specifies a directory that does not exist, the directory will be created by
		 * this method. On failure an Error is thrown. You can only override paths of a
		 * name defined in app.getPath. By default, web pages' cookies and caches will be
		 * stored under the userData directory. If you want to change this location, you
		 * have to override the userData path before the ready event of the app module is
		 * emitted.
		 */
		setPath(name: string, path: string): void;
		/**
		 * Creates an NSUserActivity and sets it as the current activity. The activity is
		 * eligible for Handoff to another device afterward.
		 */
		setUserActivity(type: string, userInfo: any, webpageURL?: string): void;
		/**
		 * Adds tasks to the Tasks category of the JumpList on Windows. tasks is an array
		 * of Task objects. Note: If you'd like to customize the Jump List even more use
		 * app.setJumpList(categories) instead.
		 */
		setUserTasks(tasks: Task[]): boolean;
		/**
		 * Shows application windows after they were hidden. Does not automatically focus
		 * them.
		 */
		show(): void;
		commandLine: CommandLine;
		dock: Dock;
	}

	interface AutoUpdater extends EventEmitter {

		// Docs: http://electron.atom.io/docs/api/auto-updater

		/**
		 * Emitted when checking if an update has started.
		 */
		on(event: 'checking-for-update', listener: Function): this;
		once(event: 'checking-for-update', listener: Function): this;
		addListener(event: 'checking-for-update', listener: Function): this;
		removeListener(event: 'checking-for-update', listener: Function): this;
		/**
		 * Emitted when there is an error while updating.
		 */
		on(event: 'error', listener: (error: Error) => void): this;
		once(event: 'error', listener: (error: Error) => void): this;
		addListener(event: 'error', listener: (error: Error) => void): this;
		removeListener(event: 'error', listener: (error: Error) => void): this;
		/**
		 * Emitted when there is an available update. The update is downloaded
		 * automatically.
		 */
		on(event: 'update-available', listener: Function): this;
		once(event: 'update-available', listener: Function): this;
		addListener(event: 'update-available', listener: Function): this;
		removeListener(event: 'update-available', listener: Function): this;
		/**
		 * Emitted when an update has been downloaded. On Windows only releaseName is
		 * available.
		 */
		on(event: 'update-downloaded', listener: (event: Event,
			releaseNotes: string,
			releaseName: string,
			releaseDate: Date,
			updateURL: string) => void): this;
		once(event: 'update-downloaded', listener: (event: Event,
			releaseNotes: string,
			releaseName: string,
			releaseDate: Date,
			updateURL: string) => void): this;
		addListener(event: 'update-downloaded', listener: (event: Event,
			releaseNotes: string,
			releaseName: string,
			releaseDate: Date,
			updateURL: string) => void): this;
		removeListener(event: 'update-downloaded', listener: (event: Event,
			releaseNotes: string,
			releaseName: string,
			releaseDate: Date,
			updateURL: string) => void): this;
		/**
		 * Emitted when there is no available update.
		 */
		on(event: 'update-not-available', listener: Function): this;
		once(event: 'update-not-available', listener: Function): this;
		addListener(event: 'update-not-available', listener: Function): this;
		removeListener(event: 'update-not-available', listener: Function): this;
		/**
		 * Asks the server whether there is an update. You must call setFeedURL before
		 * using this API.
		 */
		checkForUpdates(): void;
		getFeedURL(): string;
		/**
		 * Restarts the app and installs the update after it has been downloaded. It should
		 * only be called after update-downloaded has been emitted. Note:
		 * autoUpdater.quitAndInstall() will close all application windows first and only
		 * emit before-quit event on app after that. This is different from the normal quit
		 * event sequence.
		 */
		quitAndInstall(): void;
		/**
		 * Sets the url and initialize the auto updater.
		 */
		setFeedURL(url: string, requestHeaders?: any): void;
	}

	interface BluetoothDevice {

		// Docs: http://electron.atom.io/docs/api/structures/bluetooth-device

		deviceId: string;
		deviceName: string;
	}

	class BrowserView extends EventEmitter {

		// Docs: http://electron.atom.io/docs/api/browser-view

		constructor(options?: BrowserViewConstructorOptions);
		static fromId(id: number): BrowserView;
		setAutoResize(options: AutoResizeOptions): void;
		setBackgroundColor(color: string): void;
		/**
		 * Resizes and moves the view to the supplied bounds relative to the window.
		 */
		setBounds(bounds: Rectangle): void;
		id: number;
		webContents: WebContents;
	}

	class BrowserWindow extends EventEmitter {

		// Docs: http://electron.atom.io/docs/api/browser-window

		/**
		 * Emitted when an App Command is invoked. These are typically related to keyboard
		 * media keys or browser commands, as well as the "Back" button built into some
		 * mice on Windows. Commands are lowercased, underscores are replaced with hyphens,
		 * and the APPCOMMAND_ prefix is stripped off. e.g. APPCOMMAND_BROWSER_BACKWARD is
		 * emitted as browser-backward.
		 */
		on(event: 'app-command', listener: (event: Event,
			command: string) => void): this;
		once(event: 'app-command', listener: (event: Event,
			command: string) => void): this;
		addListener(event: 'app-command', listener: (event: Event,
			command: string) => void): this;
		removeListener(event: 'app-command', listener: (event: Event,
			command: string) => void): this;
		/**
		 * Emitted when the window loses focus.
		 */
		on(event: 'blur', listener: Function): this;
		once(event: 'blur', listener: Function): this;
		addListener(event: 'blur', listener: Function): this;
		removeListener(event: 'blur', listener: Function): this;
		/**
		 * Emitted when the window is going to be closed. It's emitted before the
		 * beforeunload and unload event of the DOM. Calling event.preventDefault() will
		 * cancel the close. Usually you would want to use the beforeunload handler to
		 * decide whether the window should be closed, which will also be called when the
		 * window is reloaded. In Electron, returning any value other than undefined would
		 * cancel the close. For example:
		 */
		on(event: 'close', listener: (event: Event) => void): this;
		once(event: 'close', listener: (event: Event) => void): this;
		addListener(event: 'close', listener: (event: Event) => void): this;
		removeListener(event: 'close', listener: (event: Event) => void): this;
		/**
		 * Emitted when the window is closed. After you have received this event you should
		 * remove the reference to the window and avoid using it any more.
		 */
		on(event: 'closed', listener: Function): this;
		once(event: 'closed', listener: Function): this;
		addListener(event: 'closed', listener: Function): this;
		removeListener(event: 'closed', listener: Function): this;
		/**
		 * Emitted when the window enters a full-screen state.
		 */
		on(event: 'enter-full-screen', listener: Function): this;
		once(event: 'enter-full-screen', listener: Function): this;
		addListener(event: 'enter-full-screen', listener: Function): this;
		removeListener(event: 'enter-full-screen', listener: Function): this;
		/**
		 * Emitted when the window enters a full-screen state triggered by HTML API.
		 */
		on(event: 'enter-html-full-screen', listener: Function): this;
		once(event: 'enter-html-full-screen', listener: Function): this;
		addListener(event: 'enter-html-full-screen', listener: Function): this;
		removeListener(event: 'enter-html-full-screen', listener: Function): this;
		/**
		 * Emitted when the window gains focus.
		 */
		on(event: 'focus', listener: Function): this;
		once(event: 'focus', listener: Function): this;
		addListener(event: 'focus', listener: Function): this;
		removeListener(event: 'focus', listener: Function): this;
		/**
		 * Emitted when the window is hidden.
		 */
		on(event: 'hide', listener: Function): this;
		once(event: 'hide', listener: Function): this;
		addListener(event: 'hide', listener: Function): this;
		removeListener(event: 'hide', listener: Function): this;
		/**
		 * Emitted when the window leaves a full-screen state.
		 */
		on(event: 'leave-full-screen', listener: Function): this;
		once(event: 'leave-full-screen', listener: Function): this;
		addListener(event: 'leave-full-screen', listener: Function): this;
		removeListener(event: 'leave-full-screen', listener: Function): this;
		/**
		 * Emitted when the window leaves a full-screen state triggered by HTML API.
		 */
		on(event: 'leave-html-full-screen', listener: Function): this;
		once(event: 'leave-html-full-screen', listener: Function): this;
		addListener(event: 'leave-html-full-screen', listener: Function): this;
		removeListener(event: 'leave-html-full-screen', listener: Function): this;
		/**
		 * Emitted when window is maximized.
		 */
		on(event: 'maximize', listener: Function): this;
		once(event: 'maximize', listener: Function): this;
		addListener(event: 'maximize', listener: Function): this;
		removeListener(event: 'maximize', listener: Function): this;
		/**
		 * Emitted when the window is minimized.
		 */
		on(event: 'minimize', listener: Function): this;
		once(event: 'minimize', listener: Function): this;
		addListener(event: 'minimize', listener: Function): this;
		removeListener(event: 'minimize', listener: Function): this;
		/**
		 * Emitted when the window is being moved to a new position. Note: On macOS this
		 * event is just an alias of moved.
		 */
		on(event: 'move', listener: Function): this;
		once(event: 'move', listener: Function): this;
		addListener(event: 'move', listener: Function): this;
		removeListener(event: 'move', listener: Function): this;
		/**
		 * Emitted once when the window is moved to a new position.
		 */
		on(event: 'moved', listener: Function): this;
		once(event: 'moved', listener: Function): this;
		addListener(event: 'moved', listener: Function): this;
		removeListener(event: 'moved', listener: Function): this;
		/**
		 * Emitted when the native new tab button is clicked.
		 */
		on(event: 'new-window-for-tab', listener: Function): this;
		once(event: 'new-window-for-tab', listener: Function): this;
		addListener(event: 'new-window-for-tab', listener: Function): this;
		removeListener(event: 'new-window-for-tab', listener: Function): this;
		/**
		 * Emitted when the document changed its title, calling event.preventDefault() will
		 * prevent the native window's title from changing.
		 */
		on(event: 'page-title-updated', listener: (event: Event,
			title: string) => void): this;
		once(event: 'page-title-updated', listener: (event: Event,
			title: string) => void): this;
		addListener(event: 'page-title-updated', listener: (event: Event,
			title: string) => void): this;
		removeListener(event: 'page-title-updated', listener: (event: Event,
			title: string) => void): this;
		/**
		 * Emitted when the web page has been rendered (while not being shown) and window
		 * can be displayed without a visual flash.
		 */
		on(event: 'ready-to-show', listener: Function): this;
		once(event: 'ready-to-show', listener: Function): this;
		addListener(event: 'ready-to-show', listener: Function): this;
		removeListener(event: 'ready-to-show', listener: Function): this;
		/**
		 * Emitted when the window is being resized.
		 */
		on(event: 'resize', listener: Function): this;
		once(event: 'resize', listener: Function): this;
		addListener(event: 'resize', listener: Function): this;
		removeListener(event: 'resize', listener: Function): this;
		/**
		 * Emitted when the unresponsive web page becomes responsive again.
		 */
		on(event: 'responsive', listener: Function): this;
		once(event: 'responsive', listener: Function): this;
		addListener(event: 'responsive', listener: Function): this;
		removeListener(event: 'responsive', listener: Function): this;
		/**
		 * Emitted when the window is restored from a minimized state.
		 */
		on(event: 'restore', listener: Function): this;
		once(event: 'restore', listener: Function): this;
		addListener(event: 'restore', listener: Function): this;
		removeListener(event: 'restore', listener: Function): this;
		/**
		 * Emitted when scroll wheel event phase has begun.
		 */
		on(event: 'scroll-touch-begin', listener: Function): this;
		once(event: 'scroll-touch-begin', listener: Function): this;
		addListener(event: 'scroll-touch-begin', listener: Function): this;
		removeListener(event: 'scroll-touch-begin', listener: Function): this;
		/**
		 * Emitted when scroll wheel event phase filed upon reaching the edge of element.
		 */
		on(event: 'scroll-touch-edge', listener: Function): this;
		once(event: 'scroll-touch-edge', listener: Function): this;
		addListener(event: 'scroll-touch-edge', listener: Function): this;
		removeListener(event: 'scroll-touch-edge', listener: Function): this;
		/**
		 * Emitted when scroll wheel event phase has ended.
		 */
		on(event: 'scroll-touch-end', listener: Function): this;
		once(event: 'scroll-touch-end', listener: Function): this;
		addListener(event: 'scroll-touch-end', listener: Function): this;
		removeListener(event: 'scroll-touch-end', listener: Function): this;
		/**
		 * Emitted when window session is going to end due to force shutdown or machine
		 * restart or session log off.
		 */
		on(event: 'session-end', listener: Function): this;
		once(event: 'session-end', listener: Function): this;
		addListener(event: 'session-end', listener: Function): this;
		removeListener(event: 'session-end', listener: Function): this;
		/**
		 * Emitted when the window opens a sheet.
		 */
		on(event: 'sheet-begin', listener: Function): this;
		once(event: 'sheet-begin', listener: Function): this;
		addListener(event: 'sheet-begin', listener: Function): this;
		removeListener(event: 'sheet-begin', listener: Function): this;
		/**
		 * Emitted when the window has closed a sheet.
		 */
		on(event: 'sheet-end', listener: Function): this;
		once(event: 'sheet-end', listener: Function): this;
		addListener(event: 'sheet-end', listener: Function): this;
		removeListener(event: 'sheet-end', listener: Function): this;
		/**
		 * Emitted when the window is shown.
		 */
		on(event: 'show', listener: Function): this;
		once(event: 'show', listener: Function): this;
		addListener(event: 'show', listener: Function): this;
		removeListener(event: 'show', listener: Function): this;
		/**
		 * Emitted on 3-finger swipe. Possible directions are up, right, down, left.
		 */
		on(event: 'swipe', listener: (event: Event,
			direction: string) => void): this;
		once(event: 'swipe', listener: (event: Event,
			direction: string) => void): this;
		addListener(event: 'swipe', listener: (event: Event,
			direction: string) => void): this;
		removeListener(event: 'swipe', listener: (event: Event,
			direction: string) => void): this;
		/**
		 * Emitted when the window exits from a maximized state.
		 */
		on(event: 'unmaximize', listener: Function): this;
		once(event: 'unmaximize', listener: Function): this;
		addListener(event: 'unmaximize', listener: Function): this;
		removeListener(event: 'unmaximize', listener: Function): this;
		/**
		 * Emitted when the web page becomes unresponsive.
		 */
		on(event: 'unresponsive', listener: Function): this;
		once(event: 'unresponsive', listener: Function): this;
		addListener(event: 'unresponsive', listener: Function): this;
		removeListener(event: 'unresponsive', listener: Function): this;
		constructor(options?: BrowserWindowConstructorOptions);
		/**
		 * Adds DevTools extension located at path, and returns extension's name. The
		 * extension will be remembered so you only need to call this API once, this API is
		 * not for programming use. If you try to add an extension that has already been
		 * loaded, this method will not return and instead log a warning to the console.
		 * The method will also not return if the extension's manifest is missing or
		 * incomplete. Note: This API cannot be called before the ready event of the app
		 * module is emitted.
		 */
		static addDevToolsExtension(path: string): void;
		/**
		 * Adds Chrome extension located at path, and returns extension's name. The method
		 * will also not return if the extension's manifest is missing or incomplete. Note:
		 * This API cannot be called before the ready event of the app module is emitted.
		 */
		static addExtension(path: string): void;
		static fromId(id: number): BrowserWindow;
		static fromWebContents(webContents: WebContents): BrowserWindow;
		static getAllWindows(): BrowserWindow[];
		/**
		 * To check if a DevTools extension is installed you can run the following: Note:
		 * This API cannot be called before the ready event of the app module is emitted.
		 */
		static getDevToolsExtensions(): DevToolsExtensions;
		/**
		 * Note: This API cannot be called before the ready event of the app module is
		 * emitted.
		 */
		static getExtensions(): Extensions;
		static getFocusedWindow(): BrowserWindow;
		/**
		 * Remove a DevTools extension by name. Note: This API cannot be called before the
		 * ready event of the app module is emitted.
		 */
		static removeDevToolsExtension(name: string): void;
		/**
		 * Remove a Chrome extension by name. Note: This API cannot be called before the
		 * ready event of the app module is emitted.
		 */
		static removeExtension(name: string): void;
		/**
		 * Removes focus from the window.
		 */
		blur(): void;
		blurWebView(): void;
		/**
		 * Same as webContents.capturePage([rect, ]callback).
		 */
		capturePage(callback: (image: NativeImage) => void): void;
		/**
		 * Same as webContents.capturePage([rect, ]callback).
		 */
		capturePage(rect: Rectangle, callback: (image: NativeImage) => void): void;
		/**
		 * Moves window to the center of the screen.
		 */
		center(): void;
		/**
		 * Try to close the window. This has the same effect as a user manually clicking
		 * the close button of the window. The web page may cancel the close though. See
		 * the close event.
		 */
		close(): void;
		/**
		 * Closes the currently open Quick Look panel.
		 */
		closeFilePreview(): void;
		/**
		 * Force closing the window, the unload and beforeunload event won't be emitted for
		 * the web page, and close event will also not be emitted for this window, but it
		 * guarantees the closed event will be emitted.
		 */
		destroy(): void;
		/**
		 * Starts or stops flashing the window to attract user's attention.
		 */
		flashFrame(flag: boolean): void;
		/**
		 * Focuses on the window.
		 */
		focus(): void;
		focusOnWebView(): void;
		getBounds(): Rectangle;
		getChildWindows(): BrowserWindow[];
		getContentBounds(): Rectangle;
		getContentSize(): number[];
		getMaximumSize(): number[];
		getMinimumSize(): number[];
		/**
		 * The native type of the handle is HWND on Windows, NSView* on macOS, and Window
		 * (unsigned long) on Linux.
		 */
		getNativeWindowHandle(): Buffer;
		getParentWindow(): BrowserWindow;
		getPosition(): number[];
		getRepresentedFilename(): string;
		getSize(): number[];
		/**
		 * Note: The title of web page can be different from the title of the native
		 * window.
		 */
		getTitle(): string;
		/**
		 * On Windows and Linux always returns true.
		 */
		hasShadow(): boolean;
		/**
		 * Hides the window.
		 */
		hide(): void;
		/**
		 * Hooks a windows message. The callback is called when the message is received in
		 * the WndProc.
		 */
		hookWindowMessage(message: number, callback: Function): void;
		isAlwaysOnTop(): boolean;
		/**
		 * On Linux always returns true.
		 */
		isClosable(): boolean;
		isDestroyed(): boolean;
		isDocumentEdited(): boolean;
		isFocused(): boolean;
		isFullScreen(): boolean;
		isFullScreenable(): boolean;
		isKiosk(): boolean;
		/**
		 * On Linux always returns true.
		 */
		isMaximizable(): boolean;
		isMaximized(): boolean;
		isMenuBarAutoHide(): boolean;
		isMenuBarVisible(): boolean;
		/**
		 * On Linux always returns true.
		 */
		isMinimizable(): boolean;
		isMinimized(): boolean;
		isModal(): boolean;
		/**
		 * On Linux always returns true.
		 */
		isMovable(): boolean;
		isResizable(): boolean;
		isVisible(): boolean;
		/**
		 * Note: This API always returns false on Windows.
		 */
		isVisibleOnAllWorkspaces(): boolean;
		isWindowMessageHooked(message: number): boolean;
		/**
		 * Same as webContents.loadURL(url[, options]). The url can be a remote address
		 * (e.g. http://) or a path to a local HTML file using the file:// protocol. To
		 * ensure that file URLs are properly formatted, it is recommended to use Node's
		 * url.format method: You can load a URL using a POST request with URL-encoded data
		 * by doing the following:
		 */
		loadURL(url: string, options?: LoadURLOptions): void;
		/**
		 * Maximizes the window. This will also show (but not focus) the window if it isn't
		 * being displayed already.
		 */
		maximize(): void;
		/**
		 * Minimizes the window. On some platforms the minimized window will be shown in
		 * the Dock.
		 */
		minimize(): void;
		/**
		 * Uses Quick Look to preview a file at a given path.
		 */
		previewFile(path: string, displayName?: string): void;
		/**
		 * Same as webContents.reload.
		 */
		reload(): void;
		/**
		 * Restores the window from minimized state to its previous state.
		 */
		restore(): void;
		/**
		 * Sets whether the window should show always on top of other windows. After
		 * setting this, the window is still a normal window, not a toolbox window which
		 * can not be focused on.
		 */
		setAlwaysOnTop(flag: boolean, level?: 'normal' | 'floating' | 'torn-off-menu' | 'modal-panel' | 'main-menu' | 'status' | 'pop-up-menu' | 'screen-saver', relativeLevel?: number): void;
		/**
		 * Sets the properties for the window's taskbar button. Note: relaunchCommand and
		 * relaunchDisplayName must always be set together. If one of those properties is
		 * not set, then neither will be used.
		 */
		setAppDetails(options: AppDetailsOptions): void;
		/**
		 * This will make a window maintain an aspect ratio. The extra size allows a
		 * developer to have space, specified in pixels, not included within the aspect
		 * ratio calculations. This API already takes into account the difference between a
		 * window's size and its content size. Consider a normal window with an HD video
		 * player and associated controls. Perhaps there are 15 pixels of controls on the
		 * left edge, 25 pixels of controls on the right edge and 50 pixels of controls
		 * below the player. In order to maintain a 16:9 aspect ratio (standard aspect
		 * ratio for HD @1920x1080) within the player itself we would call this function
		 * with arguments of 16/9 and [ 40, 50 ]. The second argument doesn't care where
		 * the extra width and height are within the content view--only that they exist.
		 * Just sum any extra width and height areas you have within the overall content
		 * view.
		 */
		setAspectRatio(aspectRatio: number, extraSize: Size): void;
		/**
		 * Controls whether to hide cursor when typing.
		 */
		setAutoHideCursor(autoHide: boolean): void;
		/**
		 * Sets whether the window menu bar should hide itself automatically. Once set the
		 * menu bar will only show when users press the single Alt key. If the menu bar is
		 * already visible, calling setAutoHideMenuBar(true) won't hide it immediately.
		 */
		setAutoHideMenuBar(hide: boolean): void;
		/**
		 * Resizes and moves the window to the supplied bounds
		 */
		setBounds(bounds: Rectangle, animate?: boolean): void;
		/**
		 * Note: The BrowserView API is currently experimental and may change or be removed
		 * in future Electron releases.
		 */
		setBrowserView(browserView: BrowserView): void;
		/**
		 * Sets whether the window can be manually closed by user. On Linux does nothing.
		 */
		setClosable(closable: boolean): void;
		/**
		 * Resizes and moves the window's client area (e.g. the web page) to the supplied
		 * bounds.
		 */
		setContentBounds(bounds: Rectangle, animate?: boolean): void;
		/**
		 * Prevents the window contents from being captured by other apps. On macOS it sets
		 * the NSWindow's sharingType to NSWindowSharingNone. On Windows it calls
		 * SetWindowDisplayAffinity with WDA_MONITOR.
		 */
		setContentProtection(enable: boolean): void;
		/**
		 * Resizes the window's client area (e.g. the web page) to width and height.
		 */
		setContentSize(width: number, height: number, animate?: boolean): void;
		/**
		 * Specifies whether the window’s document has been edited, and the icon in title
		 * bar will become gray when set to true.
		 */
		setDocumentEdited(edited: boolean): void;
		/**
		 * Changes whether the window can be focused.
		 */
		setFocusable(focusable: boolean): void;
		/**
		 * Sets whether the window should be in fullscreen mode.
		 */
		setFullScreen(flag: boolean): void;
		/**
		 * Sets whether the maximize/zoom window button toggles fullscreen mode or
		 * maximizes the window.
		 */
		setFullScreenable(fullscreenable: boolean): void;
		/**
		 * Sets whether the window should have a shadow. On Windows and Linux does nothing.
		 */
		setHasShadow(hasShadow: boolean): void;
		/**
		 * Changes window icon.
		 */
		setIcon(icon: NativeImage): void;
		/**
		 * Makes the window ignore all mouse events. All mouse events happened in this
		 * window will be passed to the window below this window, but if this window has
		 * focus, it will still receive keyboard events.
		 */
		setIgnoreMouseEvents(ignore: boolean): void;
		/**
		 * Enters or leaves the kiosk mode.
		 */
		setKiosk(flag: boolean): void;
		/**
		 * Sets whether the window can be manually maximized by user. On Linux does
		 * nothing.
		 */
		setMaximizable(maximizable: boolean): void;
		/**
		 * Sets the maximum size of window to width and height.
		 */
		setMaximumSize(width: number, height: number): void;
		/**
		 * Sets the menu as the window's menu bar, setting it to null will remove the menu
		 * bar.
		 */
		setMenu(menu: Menu | null): void;
		/**
		 * Sets whether the menu bar should be visible. If the menu bar is auto-hide, users
		 * can still bring up the menu bar by pressing the single Alt key.
		 */
		setMenuBarVisibility(visible: boolean): void;
		/**
		 * Sets whether the window can be manually minimized by user. On Linux does
		 * nothing.
		 */
		setMinimizable(minimizable: boolean): void;
		/**
		 * Sets the minimum size of window to width and height.
		 */
		setMinimumSize(width: number, height: number): void;
		/**
		 * Sets whether the window can be moved by user. On Linux does nothing.
		 */
		setMovable(movable: boolean): void;
		/**
		 * Sets a 16 x 16 pixel overlay onto the current taskbar icon, usually used to
		 * convey some sort of application status or to passively notify the user.
		 */
		setOverlayIcon(overlay: NativeImage, description: string): void;
		/**
		 * Sets parent as current window's parent window, passing null will turn current
		 * window into a top-level window.
		 */
		setParentWindow(parent: BrowserWindow): void;
		/**
		 * Moves window to x and y.
		 */
		setPosition(x: number, y: number, animate?: boolean): void;
		/**
		 * Sets progress value in progress bar. Valid range is [0, 1.0]. Remove progress
		 * bar when progress < 0; Change to indeterminate mode when progress > 1. On Linux
		 * platform, only supports Unity desktop environment, you need to specify the
		 * *.desktop file name to desktopName field in package.json. By default, it will
		 * assume app.getName().desktop. On Windows, a mode can be passed. Accepted values
		 * are none, normal, indeterminate, error, and paused. If you call setProgressBar
		 * without a mode set (but with a value within the valid range), normal will be
		 * assumed.
		 */
		setProgressBar(progress: number, options?: ProgressBarOptions): void;
		/**
		 * Sets the pathname of the file the window represents, and the icon of the file
		 * will show in window's title bar.
		 */
		setRepresentedFilename(filename: string): void;
		/**
		 * Sets whether the window can be manually resized by user.
		 */
		setResizable(resizable: boolean): void;
		/**
		 * Changes the attachment point for sheets on macOS. By default, sheets are
		 * attached just below the window frame, but you may want to display them beneath a
		 * HTML-rendered toolbar. For example:
		 */
		setSheetOffset(offsetY: number, offsetX?: number): void;
		/**
		 * Resizes the window to width and height.
		 */
		setSize(width: number, height: number, animate?: boolean): void;
		/**
		 * Makes the window not show in the taskbar.
		 */
		setSkipTaskbar(skip: boolean): void;
		/**
		 * Add a thumbnail toolbar with a specified set of buttons to the thumbnail image
		 * of a window in a taskbar button layout. Returns a Boolean object indicates
		 * whether the thumbnail has been added successfully. The number of buttons in
		 * thumbnail toolbar should be no greater than 7 due to the limited room. Once you
		 * setup the thumbnail toolbar, the toolbar cannot be removed due to the platform's
		 * limitation. But you can call the API with an empty array to clean the buttons.
		 * The buttons is an array of Button objects: The flags is an array that can
		 * include following Strings:
		 */
		setThumbarButtons(buttons: ThumbarButton[]): boolean;
		/**
		 * Sets the region of the window to show as the thumbnail image displayed when
		 * hovering over the window in the taskbar. You can reset the thumbnail to be the
		 * entire window by specifying an empty region: {x: 0, y: 0, width: 0, height: 0}.
		 */
		setThumbnailClip(region: Rectangle): void;
		/**
		 * Sets the toolTip that is displayed when hovering over the window thumbnail in
		 * the taskbar.
		 */
		setThumbnailToolTip(toolTip: string): void;
		/**
		 * Changes the title of native window to title.
		 */
		setTitle(title: string): void;
		/**
		 * Sets the touchBar layout for the current window. Specifying null or undefined
		 * clears the touch bar. This method only has an effect if the machine has a touch
		 * bar and is running on macOS 10.12.1+. Note: The TouchBar API is currently
		 * experimental and may change or be removed in future Electron releases.
		 */
		setTouchBar(touchBar: TouchBar): void;
		/**
		 * Adds a vibrancy effect to the browser window. Passing null or an empty string
		 * will remove the vibrancy effect on the window.
		 */
		setVibrancy(type: 'appearance-based' | 'light' | 'dark' | 'titlebar' | 'selection' | 'menu' | 'popover' | 'sidebar' | 'medium-light' | 'ultra-dark'): void;
		/**
		 * Sets whether the window should be visible on all workspaces. Note: This API does
		 * nothing on Windows.
		 */
		setVisibleOnAllWorkspaces(visible: boolean): void;
		/**
		 * Shows and gives focus to the window.
		 */
		show(): void;
		/**
		 * Same as webContents.showDefinitionForSelection().
		 */
		showDefinitionForSelection(): void;
		/**
		 * Shows the window but doesn't focus on it.
		 */
		showInactive(): void;
		/**
		 * Unhooks all of the window messages.
		 */
		unhookAllWindowMessages(): void;
		/**
		 * Unhook the window message.
		 */
		unhookWindowMessage(message: number): void;
		/**
		 * Unmaximizes the window.
		 */
		unmaximize(): void;
		id: number;
		webContents: WebContents;
	}

	class BrowserWindowProxy extends EventEmitter {

		// Docs: http://electron.atom.io/docs/api/browser-window-proxy

		/**
		 * Removes focus from the child window.
		 */
		blur(): void;
		/**
		 * Forcefully closes the child window without calling its unload event.
		 */
		close(): void;
		/**
		 * Evaluates the code in the child window.
		 */
		eval(code: string): void;
		/**
		 * Focuses the child window (brings the window to front).
		 */
		focus(): void;
		/**
		 * Sends a message to the child window with the specified origin or * for no origin
		 * preference. In addition to these methods, the child window implements
		 * window.opener object with no properties and a single method.
		 */
		postMessage(message: string, targetOrigin: string): void;
		/**
		 * Invokes the print dialog on the child window.
		 */
		print(): void;
		closed: boolean;
	}

	interface Certificate {

		// Docs: http://electron.atom.io/docs/api/structures/certificate

		/**
		 * PEM encoded data
		 */
		data: string;
		/**
		 * Fingerprint of the certificate
		 */
		fingerprint: string;
		/**
		 * Issuer principal
		 */
		issuer: CertificatePrincipal;
		/**
		 * Issuer certificate (if not self-signed)
		 */
		issuerCert: Certificate;
		/**
		 * Issuer's Common Name
		 */
		issuerName: string;
		/**
		 * Hex value represented string
		 */
		serialNumber: string;
		/**
		 * Subject principal
		 */
		subject: CertificatePrincipal;
		/**
		 * Subject's Common Name
		 */
		subjectName: string;
		/**
		 * End date of the certificate being valid in seconds
		 */
		validExpiry: number;
		/**
		 * Start date of the certificate being valid in seconds
		 */
		validStart: number;
	}

	interface CertificatePrincipal {

		// Docs: http://electron.atom.io/docs/api/structures/certificate-principal

		/**
		 * Common Name
		 */
		commonName: string;
		/**
		 * Country or region
		 */
		country: string;
		/**
		 * Locality
		 */
		locality: string;
		/**
		 * Organization names
		 */
		organizations: string[];
		/**
		 * Organization Unit names
		 */
		organizationUnits: string[];
		/**
		 * State or province
		 */
		state: string;
	}

	class ClientRequest extends EventEmitter {

		// Docs: http://electron.atom.io/docs/api/client-request

		/**
		 * Emitted when the request is aborted. The abort event will not be fired if the
		 * request is already closed.
		 */
		on(event: 'abort', listener: Function): this;
		once(event: 'abort', listener: Function): this;
		addListener(event: 'abort', listener: Function): this;
		removeListener(event: 'abort', listener: Function): this;
		/**
		 * Emitted as the last event in the HTTP request-response transaction. The close
		 * event indicates that no more events will be emitted on either the request or
		 * response objects.
		 */
		on(event: 'close', listener: Function): this;
		once(event: 'close', listener: Function): this;
		addListener(event: 'close', listener: Function): this;
		removeListener(event: 'close', listener: Function): this;
		/**
		 * Emitted when the net module fails to issue a network request. Typically when the
		 * request object emits an error event, a close event will subsequently follow and
		 * no response object will be provided.
		 */
		on(event: 'error', listener: (
			/**
			 * an error object providing some information about the failure.
			 */
			error: Error) => void): this;
		once(event: 'error', listener: (
			/**
			 * an error object providing some information about the failure.
			 */
			error: Error) => void): this;
		addListener(event: 'error', listener: (
			/**
			 * an error object providing some information about the failure.
			 */
			error: Error) => void): this;
		removeListener(event: 'error', listener: (
			/**
			 * an error object providing some information about the failure.
			 */
			error: Error) => void): this;
		/**
		 * Emitted just after the last chunk of the request's data has been written into
		 * the request object.
		 */
		on(event: 'finish', listener: Function): this;
		once(event: 'finish', listener: Function): this;
		addListener(event: 'finish', listener: Function): this;
		removeListener(event: 'finish', listener: Function): this;
		/**
		 * Emitted when an authenticating proxy is asking for user credentials. The
		 * callback function is expected to be called back with user credentials: Providing
		 * empty credentials will cancel the request and report an authentication error on
		 * the response object:
		 */
		on(event: 'login', listener: (authInfo: AuthInfo,
			callback: (username: string, password: string) => void) => void): this;
		once(event: 'login', listener: (authInfo: AuthInfo,
			callback: (username: string, password: string) => void) => void): this;
		addListener(event: 'login', listener: (authInfo: AuthInfo,
			callback: (username: string, password: string) => void) => void): this;
		removeListener(event: 'login', listener: (authInfo: AuthInfo,
			callback: (username: string, password: string) => void) => void): this;
		/**
		 * Emitted when there is redirection and the mode is manual. Calling
		 * request.followRedirect will continue with the redirection.
		 */
		on(event: 'redirect', listener: (statusCode: number,
			method: string,
			redirectUrl: string,
			responseHeaders: any) => void): this;
		once(event: 'redirect', listener: (statusCode: number,
			method: string,
			redirectUrl: string,
			responseHeaders: any) => void): this;
		addListener(event: 'redirect', listener: (statusCode: number,
			method: string,
			redirectUrl: string,
			responseHeaders: any) => void): this;
		removeListener(event: 'redirect', listener: (statusCode: number,
			method: string,
			redirectUrl: string,
			responseHeaders: any) => void): this;
		on(event: 'response', listener: (
			/**
			 * An object representing the HTTP response message.
			 */
			response: IncomingMessage) => void): this;
		once(event: 'response', listener: (
			/**
			 * An object representing the HTTP response message.
			 */
			response: IncomingMessage) => void): this;
		addListener(event: 'response', listener: (
			/**
			 * An object representing the HTTP response message.
			 */
			response: IncomingMessage) => void): this;
		removeListener(event: 'response', listener: (
			/**
			 * An object representing the HTTP response message.
			 */
			response: IncomingMessage) => void): this;
		constructor(options: any | string);
		/**
		 * Cancels an ongoing HTTP transaction. If the request has already emitted the
		 * close event, the abort operation will have no effect. Otherwise an ongoing event
		 * will emit abort and close events. Additionally, if there is an ongoing response
		 * object,it will emit the aborted event.
		 */
		abort(): void;
		/**
		 * Sends the last chunk of the request data. Subsequent write or end operations
		 * will not be allowed. The finish event is emitted just after the end operation.
		 */
		end(chunk?: string | Buffer, encoding?: string, callback?: Function): void;
		/**
		 * Continues any deferred redirection request when the redirection mode is manual.
		 */
		followRedirect(): void;
		getHeader(name: string): Header;
		/**
		 * Removes a previously set extra header name. This method can be called only
		 * before first write. Trying to call it after the first write will throw an error.
		 */
		removeHeader(name: string): void;
		/**
		 * Adds an extra HTTP header. The header name will issued as it is without
		 * lowercasing. It can be called only before first write. Calling this method after
		 * the first write will throw an error. If the passed value is not a String, its
		 * toString() method will be called to obtain the final value.
		 */
		setHeader(name: string, value: any): void;
		/**
		 * callback is essentially a dummy function introduced in the purpose of keeping
		 * similarity with the Node.js API. It is called asynchronously in the next tick
		 * after chunk content have been delivered to the Chromium networking layer.
		 * Contrary to the Node.js implementation, it is not guaranteed that chunk content
		 * have been flushed on the wire before callback is called. Adds a chunk of data to
		 * the request body. The first write operation may cause the request headers to be
		 * issued on the wire. After the first write operation, it is not allowed to add or
		 * remove a custom header.
		 */
		write(chunk: string | Buffer, encoding?: string, callback?: Function): void;
		chunkedEncoding: boolean;
	}

	interface Clipboard extends EventEmitter {

		// Docs: http://electron.atom.io/docs/api/clipboard

		availableFormats(type?: string): string[];
		/**
		 * Clears the clipboard content.
		 */
		clear(type?: string): void;
		has(format: string, type?: string): boolean;
		read(format: string): string;
		/**
		 * Returns an Object containing title and url keys representing the bookmark in the
		 * clipboard. The title and url values will be empty strings when the bookmark is
		 * unavailable.
		 */
		readBookmark(): ReadBookmark;
		readBuffer(format: string): Buffer;
		readFindText(): string;
		readHTML(type?: string): string;
		readImage(type?: string): NativeImage;
		readRTF(type?: string): string;
		readText(type?: string): string;
		/**
		 * Writes data to the clipboard.
		 */
		write(data: Data, type?: string): void;
		/**
		 * Writes the title and url into the clipboard as a bookmark. Note: Most apps on
		 * Windows don't support pasting bookmarks into them so you can use clipboard.write
		 * to write both a bookmark and fallback text to the clipboard.
		 */
		writeBookmark(title: string, url: string, type?: string): void;
		/**
		 * Writes the buffer into the clipboard as format.
		 */
		writeBuffer(format: string, buffer: Buffer, type?: string): void;
		/**
		 * Writes the text into the find pasteboard as plain text. This method uses
		 * synchronous IPC when called from the renderer process.
		 */
		writeFindText(text: string): void;
		/**
		 * Writes markup to the clipboard.
		 */
		writeHTML(markup: string, type?: string): void;
		/**
		 * Writes image to the clipboard.
		 */
		writeImage(image: NativeImage, type?: string): void;
		/**
		 * Writes the text into the clipboard in RTF.
		 */
		writeRTF(text: string, type?: string): void;
		/**
		 * Writes the text into the clipboard as plain text.
		 */
		writeText(text: string, type?: string): void;
	}

	interface ContentTracing extends EventEmitter {

		// Docs: http://electron.atom.io/docs/api/content-tracing

		/**
		 * Get the current monitoring traced data. Child processes typically cache trace
		 * data and only rarely flush and send trace data back to the main process. This is
		 * because it may be an expensive operation to send the trace data over IPC and we
		 * would like to avoid unneeded runtime overhead from tracing. So, to end tracing,
		 * we must asynchronously ask all child processes to flush any pending trace data.
		 * Once all child processes have acknowledged the captureMonitoringSnapshot request
		 * the callback will be called with a file that contains the traced data.
		 */
		captureMonitoringSnapshot(resultFilePath: string, callback: (resultFilePath: string) => void): void;
		/**
		 * Get a set of category groups. The category groups can change as new code paths
		 * are reached. Once all child processes have acknowledged the getCategories
		 * request the callback is invoked with an array of category groups.
		 */
		getCategories(callback: (categories: string[]) => void): void;
		/**
		 * Get the maximum usage across processes of trace buffer as a percentage of the
		 * full state. When the TraceBufferUsage value is determined the callback is
		 * called.
		 */
		getTraceBufferUsage(callback: (value: number, percentage: number) => void): void;
		/**
		 * Start monitoring on all processes. Monitoring begins immediately locally and
		 * asynchronously on child processes as soon as they receive the startMonitoring
		 * request. Once all child processes have acknowledged the startMonitoring request
		 * the callback will be called.
		 */
		startMonitoring(options: StartMonitoringOptions, callback: Function): void;
		/**
		 * Start recording on all processes. Recording begins immediately locally and
		 * asynchronously on child processes as soon as they receive the EnableRecording
		 * request. The callback will be called once all child processes have acknowledged
		 * the startRecording request. categoryFilter is a filter to control what category
		 * groups should be traced. A filter can have an optional - prefix to exclude
		 * category groups that contain a matching category. Having both included and
		 * excluded category patterns in the same list is not supported. Examples:
		 * traceOptions controls what kind of tracing is enabled, it is a comma-delimited
		 * list. Possible options are: The first 3 options are trace recording modes and
		 * hence mutually exclusive. If more than one trace recording modes appear in the
		 * traceOptions string, the last one takes precedence. If none of the trace
		 * recording modes are specified, recording mode is record-until-full. The trace
		 * option will first be reset to the default option (record_mode set to
		 * record-until-full, enable_sampling and enable_systrace set to false) before
		 * options parsed from traceOptions are applied on it.
		 */
		startRecording(options: StartRecordingOptions, callback: Function): void;
		/**
		 * Stop monitoring on all processes. Once all child processes have acknowledged the
		 * stopMonitoring request the callback is called.
		 */
		stopMonitoring(callback: Function): void;
		/**
		 * Stop recording on all processes. Child processes typically cache trace data and
		 * only rarely flush and send trace data back to the main process. This helps to
		 * minimize the runtime overhead of tracing since sending trace data over IPC can
		 * be an expensive operation. So, to end tracing, we must asynchronously ask all
		 * child processes to flush any pending trace data. Once all child processes have
		 * acknowledged the stopRecording request, callback will be called with a file that
		 * contains the traced data. Trace data will be written into resultFilePath if it
		 * is not empty or into a temporary file. The actual file path will be passed to
		 * callback if it's not null.
		 */
		stopRecording(resultFilePath: string, callback: (resultFilePath: string) => void): void;
	}

	interface Cookie {

		// Docs: http://electron.atom.io/docs/api/structures/cookie

		/**
		 * The domain of the cookie.
		 */
		domain?: string;
		/**
		 * The expiration date of the cookie as the number of seconds since the UNIX epoch.
		 * Not provided for session cookies.
		 */
		expirationDate?: number;
		/**
		 * Whether the cookie is a host-only cookie.
		 */
		hostOnly?: boolean;
		/**
		 * Whether the cookie is marked as HTTP only.
		 */
		httpOnly?: boolean;
		/**
		 * The name of the cookie.
		 */
		name: string;
		/**
		 * The path of the cookie.
		 */
		path?: string;
		/**
		 * Whether the cookie is marked as secure.
		 */
		secure?: boolean;
		/**
		 * Whether the cookie is a session cookie or a persistent cookie with an expiration
		 * date.
		 */
		session?: boolean;
		/**
		 * The value of the cookie.
		 */
		value: string;
	}

	class Cookies extends EventEmitter {

		// Docs: http://electron.atom.io/docs/api/cookies

		/**
		 * Emitted when a cookie is changed because it was added, edited, removed, or
		 * expired.
		 */
		on(event: 'changed', listener: (event: Event,
			/**
			 * The cookie that was changed
			 */
			cookie: Cookie,
			/**
			 * The cause of the change with one of the following values:
			 */
			cause: ('explicit' | 'overwrite' | 'expired' | 'evicted' | 'expired-overwrite'),
			/**
			 * `true` if the cookie was removed, `false` otherwise.
			 */
			removed: boolean) => void): this;
		once(event: 'changed', listener: (event: Event,
			/**
			 * The cookie that was changed
			 */
			cookie: Cookie,
			/**
			 * The cause of the change with one of the following values:
			 */
			cause: ('explicit' | 'overwrite' | 'expired' | 'evicted' | 'expired-overwrite'),
			/**
			 * `true` if the cookie was removed, `false` otherwise.
			 */
			removed: boolean) => void): this;
		addListener(event: 'changed', listener: (event: Event,
			/**
			 * The cookie that was changed
			 */
			cookie: Cookie,
			/**
			 * The cause of the change with one of the following values:
			 */
			cause: ('explicit' | 'overwrite' | 'expired' | 'evicted' | 'expired-overwrite'),
			/**
			 * `true` if the cookie was removed, `false` otherwise.
			 */
			removed: boolean) => void): this;
		removeListener(event: 'changed', listener: (event: Event,
			/**
			 * The cookie that was changed
			 */
			cookie: Cookie,
			/**
			 * The cause of the change with one of the following values:
			 */
			cause: ('explicit' | 'overwrite' | 'expired' | 'evicted' | 'expired-overwrite'),
			/**
			 * `true` if the cookie was removed, `false` otherwise.
			 */
			removed: boolean) => void): this;
		/**
		 * Writes any unwritten cookies data to disk.
		 */
		flushStore(callback: Function): void;
		/**
		 * Sends a request to get all cookies matching details, callback will be called
		 * with callback(error, cookies) on complete.
		 */
		get(filter: Filter, callback: (error: Error, cookies: Cookie[]) => void): void;
		/**
		 * Removes the cookies matching url and name, callback will called with callback()
		 * on complete.
		 */
		remove(url: string, name: string, callback: Function): void;
		/**
		 * Sets a cookie with details, callback will be called with callback(error) on
		 * complete.
		 */
		set(details: Details, callback: (error: Error) => void): void;
	}

	interface CPUUsage {

		// Docs: http://electron.atom.io/docs/api/structures/cpu-usage

		/**
		 * The number of average idle cpu wakeups per second since the last call to
		 * getCPUUsage. First call returns 0.
		 */
		idleWakeupsPerSecond: number;
		/**
		 * Percentage of CPU used since the last call to getCPUUsage. First call returns 0.
		 */
		percentCPUUsage: number;
	}

	interface CrashReport {

		// Docs: http://electron.atom.io/docs/api/structures/crash-report

		date: string;
		ID: number;
	}

	interface CrashReporter extends EventEmitter {

		// Docs: http://electron.atom.io/docs/api/crash-reporter

		/**
		 * Returns the date and ID of the last crash report. If no crash reports have been
		 * sent or the crash reporter has not been started, null is returned.
		 */
		getLastCrashReport(): CrashReport;
		/**
		 * Returns all uploaded crash reports. Each report contains the date and uploaded
		 * ID.
		 */
		getUploadedReports(): CrashReport[];
		/**
		 * Note: This API can only be called from the main process.
		 */
		getUploadToServer(): boolean;
		/**
		 * Set an extra parameter to be sent with the crash report. The values specified
		 * here will be sent in addition to any values set via the extra option when start
		 * was called. This API is only available on macOS, if you need to add/update extra
		 * parameters on Linux and Windows after your first call to start you can call
		 * start again with the updated extra options.
		 */
		setExtraParameter(key: string, value: string): void;
		/**
		 * This would normally be controlled by user preferences. This has no effect if
		 * called before start is called. Note: This API can only be called from the main
		 * process.
		 */
		setUploadToServer(uploadToServer: boolean): void;
		/**
		 * You are required to call this method before using any other crashReporter APIs
		 * and in each process (main/renderer) from which you want to collect crash
		 * reports. You can pass different options to crashReporter.start when calling from
		 * different processes. Note Child processes created via the child_process module
		 * will not have access to the Electron modules. Therefore, to collect crash
		 * reports from them, use process.crashReporter.start instead. Pass the same
		 * options as above along with an additional one called crashesDirectory that
		 * should point to a directory to store the crash reports temporarily. You can test
		 * this out by calling process.crash() to crash the child process. Note: To collect
		 * crash reports from child process in Windows, you need to add this extra code as
		 * well. This will start the process that will monitor and send the crash reports.
		 * Replace submitURL, productName and crashesDirectory with appropriate values.
		 * Note: If you need send additional/updated extra parameters after your first call
		 * start you can call setExtraParameter on macOS or call start again with the
		 * new/updated extra parameters on Linux and Windows. Note: On macOS, Electron uses
		 * a new crashpad client for crash collection and reporting. If you want to enable
		 * crash reporting, initializing crashpad from the main process using
		 * crashReporter.start is required regardless of which process you want to collect
		 * crashes from. Once initialized this way, the crashpad handler collects crashes
		 * from all processes. You still have to call crashReporter.start from the renderer
		 * or child process, otherwise crashes from them will get reported without
		 * companyName, productName or any of the extra information.
		 */
		start(options: CrashReporterStartOptions): void;
	}

	class Debugger extends EventEmitter {

		// Docs: http://electron.atom.io/docs/api/debugger

		/**
		 * Emitted when debugging session is terminated. This happens either when
		 * webContents is closed or devtools is invoked for the attached webContents.
		 */
		on(event: 'detach', listener: (event: Event,
			/**
			 * Reason for detaching debugger.
			 */
			reason: string) => void): this;
		once(event: 'detach', listener: (event: Event,
			/**
			 * Reason for detaching debugger.
			 */
			reason: string) => void): this;
		addListener(event: 'detach', listener: (event: Event,
			/**
			 * Reason for detaching debugger.
			 */
			reason: string) => void): this;
		removeListener(event: 'detach', listener: (event: Event,
			/**
			 * Reason for detaching debugger.
			 */
			reason: string) => void): this;
		/**
		 * Emitted whenever debugging target issues instrumentation event.
		 */
		on(event: 'message', listener: (event: Event,
			/**
			 * Method name.
			 */
			method: string,
			/**
			 * Event parameters defined by the 'parameters' attribute in the remote debugging
			 * protocol.
			 */
			params: any) => void): this;
		once(event: 'message', listener: (event: Event,
			/**
			 * Method name.
			 */
			method: string,
			/**
			 * Event parameters defined by the 'parameters' attribute in the remote debugging
			 * protocol.
			 */
			params: any) => void): this;
		addListener(event: 'message', listener: (event: Event,
			/**
			 * Method name.
			 */
			method: string,
			/**
			 * Event parameters defined by the 'parameters' attribute in the remote debugging
			 * protocol.
			 */
			params: any) => void): this;
		removeListener(event: 'message', listener: (event: Event,
			/**
			 * Method name.
			 */
			method: string,
			/**
			 * Event parameters defined by the 'parameters' attribute in the remote debugging
			 * protocol.
			 */
			params: any) => void): this;
		/**
		 * Attaches the debugger to the webContents.
		 */
		attach(protocolVersion?: string): void;
		/**
		 * Detaches the debugger from the webContents.
		 */
		detach(): void;
		isAttached(): boolean;
		/**
		 * Send given command to the debugging target.
		 */
		sendCommand(method: string, commandParams?: any, callback?: (error: any, result: any) => void): void;
	}

	interface DesktopCapturer extends EventEmitter {

		// Docs: http://electron.atom.io/docs/api/desktop-capturer

		/**
		 * Starts gathering information about all available desktop media sources, and
		 * calls callback(error, sources) when finished. sources is an array of
		 * DesktopCapturerSource objects, each DesktopCapturerSource represents a screen or
		 * an individual window that can be captured.
		 */
		getSources(options: SourcesOptions, callback: (error: Error, sources: DesktopCapturerSource[]) => void): void;
	}

	interface DesktopCapturerSource {

		// Docs: http://electron.atom.io/docs/api/structures/desktop-capturer-source

		/**
		 * The identifier of a window or screen that can be used as a chromeMediaSourceId
		 * constraint when calling [navigator.webkitGetUserMedia]. The format of the
		 * identifier will be window:XX or screen:XX, where XX is a random generated
		 * number.
		 */
		id: string;
		/**
		 * A screen source will be named either Entire Screen or Screen <index>, while the
		 * name of a window source will match the window title.
		 */
		name: string;
		/**
		 * A thumbnail image. There is no guarantee that the size of the thumbnail is the
		 * same as the thumbnailSize specified in the options passed to
		 * desktopCapturer.getSources. The actual size depends on the scale of the screen
		 * or window.
		 */
		thumbnail: NativeImage;
	}

	interface Dialog extends EventEmitter {

		// Docs: http://electron.atom.io/docs/api/dialog

		/**
		 * On macOS, this displays a modal dialog that shows a message and certificate
		 * information, and gives the user the option of trusting/importing the
		 * certificate. If you provide a browserWindow argument the dialog will be attached
		 * to the parent window, making it modal. On Windows the options are more limited,
		 * due to the Win32 APIs used:
		 */
		showCertificateTrustDialog(browserWindow: BrowserWindow, options: CertificateTrustDialogOptions, callback: Function): void;
		/**
		 * On macOS, this displays a modal dialog that shows a message and certificate
		 * information, and gives the user the option of trusting/importing the
		 * certificate. If you provide a browserWindow argument the dialog will be attached
		 * to the parent window, making it modal. On Windows the options are more limited,
		 * due to the Win32 APIs used:
		 */
		showCertificateTrustDialog(options: CertificateTrustDialogOptions, callback: Function): void;
		/**
		 * On macOS, this displays a modal dialog that shows a message and certificate
		 * information, and gives the user the option of trusting/importing the
		 * certificate. If you provide a browserWindow argument the dialog will be attached
		 * to the parent window, making it modal. On Windows the options are more limited,
		 * due to the Win32 APIs used:
		 */
		showCertificateTrustDialog(browserWindow: BrowserWindow, options: CertificateTrustDialogOptions, callback: Function): void;
		/**
		 * Displays a modal dialog that shows an error message. This API can be called
		 * safely before the ready event the app module emits, it is usually used to report
		 * errors in early stage of startup.  If called before the app readyevent on Linux,
		 * the message will be emitted to stderr, and no GUI dialog will appear.
		 */
		showErrorBox(title: string, content: string): void;
		/**
		 * Shows a message box, it will block the process until the message box is closed.
		 * It returns the index of the clicked button. The browserWindow argument allows
		 * the dialog to attach itself to a parent window, making it modal. If a callback
		 * is passed, the dialog will not block the process. The API call will be
		 * asynchronous and the result will be passed via callback(response).
		 */
		showMessageBox(browserWindow: BrowserWindow, options: MessageBoxOptions, callback?: (response: number, checkboxChecked: boolean) => void): number;
		/**
		 * Shows a message box, it will block the process until the message box is closed.
		 * It returns the index of the clicked button. The browserWindow argument allows
		 * the dialog to attach itself to a parent window, making it modal. If a callback
		 * is passed, the dialog will not block the process. The API call will be
		 * asynchronous and the result will be passed via callback(response).
		 */
		showMessageBox(options: MessageBoxOptions, callback?: (response: number, checkboxChecked: boolean) => void): number;
		/**
		 * The browserWindow argument allows the dialog to attach itself to a parent
		 * window, making it modal. The filters specifies an array of file types that can
		 * be displayed or selected when you want to limit the user to a specific type. For
		 * example: The extensions array should contain extensions without wildcards or
		 * dots (e.g. 'png' is good but '.png' and '*.png' are bad). To show all files, use
		 * the '*' wildcard (no other wildcard is supported). If a callback is passed, the
		 * API call will be asynchronous and the result will be passed via
		 * callback(filenames) Note: On Windows and Linux an open dialog can not be both a
		 * file selector and a directory selector, so if you set properties to ['openFile',
		 * 'openDirectory'] on these platforms, a directory selector will be shown.
		 */
		showOpenDialog(browserWindow: BrowserWindow, options: OpenDialogOptions, callback?: (filePaths: string[]) => void): string[];
		/**
		 * The browserWindow argument allows the dialog to attach itself to a parent
		 * window, making it modal. The filters specifies an array of file types that can
		 * be displayed or selected when you want to limit the user to a specific type. For
		 * example: The extensions array should contain extensions without wildcards or
		 * dots (e.g. 'png' is good but '.png' and '*.png' are bad). To show all files, use
		 * the '*' wildcard (no other wildcard is supported). If a callback is passed, the
		 * API call will be asynchronous and the result will be passed via
		 * callback(filenames) Note: On Windows and Linux an open dialog can not be both a
		 * file selector and a directory selector, so if you set properties to ['openFile',
		 * 'openDirectory'] on these platforms, a directory selector will be shown.
		 */
		showOpenDialog(options: OpenDialogOptions, callback?: (filePaths: string[]) => void): string[];
		/**
		 * The browserWindow argument allows the dialog to attach itself to a parent
		 * window, making it modal. The filters specifies an array of file types that can
		 * be displayed, see dialog.showOpenDialog for an example. If a callback is passed,
		 * the API call will be asynchronous and the result will be passed via
		 * callback(filename)
		 */
		showSaveDialog(browserWindow: BrowserWindow, options: SaveDialogOptions, callback?: (filename: string) => void): string;
		/**
		 * The browserWindow argument allows the dialog to attach itself to a parent
		 * window, making it modal. The filters specifies an array of file types that can
		 * be displayed, see dialog.showOpenDialog for an example. If a callback is passed,
		 * the API call will be asynchronous and the result will be passed via
		 * callback(filename)
		 */
		showSaveDialog(options: SaveDialogOptions, callback?: (filename: string) => void): string;
	}

	interface Display {

		// Docs: http://electron.atom.io/docs/api/structures/display

		bounds: Rectangle;
		/**
		 * Unique identifier associated with the display.
		 */
		id: number;
		/**
		 * Can be 0, 90, 180, 270, represents screen rotation in clock-wise degrees.
		 */
		rotation: number;
		/**
		 * Output device's pixel scale factor.
		 */
		scaleFactor: number;
		size: Size;
		/**
		 * Can be available, unavailable, unknown.
		 */
		touchSupport: ('available' | 'unavailable' | 'unknown');
		workArea: Rectangle;
		workAreaSize: Size;
	}

	class DownloadItem extends EventEmitter {

		// Docs: http://electron.atom.io/docs/api/download-item

		/**
		 * Emitted when the download is in a terminal state. This includes a completed
		 * download, a cancelled download (via downloadItem.cancel()), and interrupted
		 * download that can't be resumed. The state can be one of following:
		 */
		on(event: 'done', listener: (event: Event,
			state: string) => void): this;
		once(event: 'done', listener: (event: Event,
			state: string) => void): this;
		addListener(event: 'done', listener: (event: Event,
			state: string) => void): this;
		removeListener(event: 'done', listener: (event: Event,
			state: string) => void): this;
		/**
		 * Emitted when the download has been updated and is not done. The state can be one
		 * of following:
		 */
		on(event: 'updated', listener: (event: Event,
			state: string) => void): this;
		once(event: 'updated', listener: (event: Event,
			state: string) => void): this;
		addListener(event: 'updated', listener: (event: Event,
			state: string) => void): this;
		removeListener(event: 'updated', listener: (event: Event,
			state: string) => void): this;
		/**
		 * Cancels the download operation.
		 */
		cancel(): void;
		/**
		 * Resumes Boolean - Whether the download can resume.
		 */
		canResume(): void;
		getContentDisposition(): string;
		getETag(): string;
		/**
		 * Note: The file name is not always the same as the actual one saved in local
		 * disk. If user changes the file name in a prompted download saving dialog, the
		 * actual name of saved file will be different.
		 */
		getFilename(): string;
		getLastModifiedTime(): string;
		getMimeType(): string;
		getReceivedBytes(): number;
		getSavePath(): string;
		getStartTime(): number;
		/**
		 * Note: The following methods are useful specifically to resume a cancelled item
		 * when session is restarted.
		 */
		getState(): ('progressing' | 'completed' | 'cancelled' | 'interrupted');
		/**
		 * If the size is unknown, it returns 0.
		 */
		getTotalBytes(): number;
		getURL(): string;
		getURLChain(): string[];
		hasUserGesture(): boolean;
		isPaused(): boolean;
		/**
		 * Pauses the download.
		 */
		pause(): void;
		/**
		 * Resumes the download that has been paused. Note: To enable resumable downloads
		 * the server you are downloading from must support range requests and provide both
		 * Last-Modified and ETag header values. Otherwise resume() will dismiss previously
		 * received bytes and restart the download from the beginning.
		 */
		resume(): void;
		/**
		 * The API is only available in session's will-download callback function. If user
		 * doesn't set the save path via the API, Electron will use the original routine to
		 * determine the save path(Usually prompts a save dialog).
		 */
		setSavePath(path: string): void;
	}

	interface FileFilter {

		// Docs: http://electron.atom.io/docs/api/structures/file-filter

		extensions: string[];
		name: string;
	}

	interface GlobalShortcut extends EventEmitter {

		// Docs: http://electron.atom.io/docs/api/global-shortcut

		/**
		 * When the accelerator is already taken by other applications, this call will
		 * still return false. This behavior is intended by operating systems, since they
		 * don't want applications to fight for global shortcuts.
		 */
		isRegistered(accelerator: Accelerator): boolean;
		/**
		 * Registers a global shortcut of accelerator. The callback is called when the
		 * registered shortcut is pressed by the user. When the accelerator is already
		 * taken by other applications, this call will silently fail. This behavior is
		 * intended by operating systems, since they don't want applications to fight for
		 * global shortcuts.
		 */
		register(accelerator: Accelerator, callback: Function): void;
		/**
		 * Unregisters the global shortcut of accelerator.
		 */
		unregister(accelerator: Accelerator): void;
		/**
		 * Unregisters all of the global shortcuts.
		 */
		unregisterAll(): void;
	}

	interface GPUFeatureStatus {

		// Docs: http://electron.atom.io/docs/api/structures/gpu-feature-status

		/**
		 * Canvas
		 */
		'2d_canvas': string;
		/**
		 * Flash
		 */
		flash_3d: string;
		/**
		 * Flash Stage3D
		 */
		flash_stage3d: string;
		/**
		 * Flash Stage3D Baseline profile
		 */
		flash_stage3d_baseline: string;
		/**
		 * Compositing
		 */
		gpu_compositing: string;
		/**
		 * Multiple Raster Threads
		 */
		multiple_raster_threads: string;
		/**
		 * Native GpuMemoryBuffers
		 */
		native_gpu_memory_buffers: string;
		/**
		 * Rasterization
		 */
		rasterization: string;
		/**
		 * Video Decode
		 */
		video_decode: string;
		/**
		 * Video Encode
		 */
		video_encode: string;
		/**
		 * VPx Video Decode
		 */
		vpx_decode: string;
		/**
		 * WebGL
		 */
		webgl: string;
		/**
		 * WebGL2
		 */
		webgl2: string;
	}

	class IncomingMessage extends EventEmitter {

		// Docs: http://electron.atom.io/docs/api/incoming-message

		/**
		 * Emitted when a request has been canceled during an ongoing HTTP transaction.
		 */
		on(event: 'aborted', listener: Function): this;
		once(event: 'aborted', listener: Function): this;
		addListener(event: 'aborted', listener: Function): this;
		removeListener(event: 'aborted', listener: Function): this;
		/**
		 * The data event is the usual method of transferring response data into
		 * applicative code.
		 */
		on(event: 'data', listener: (
			/**
			 * A chunk of response body's data.
			 */
			chunk: Buffer) => void): this;
		once(event: 'data', listener: (
			/**
			 * A chunk of response body's data.
			 */
			chunk: Buffer) => void): this;
		addListener(event: 'data', listener: (
			/**
			 * A chunk of response body's data.
			 */
			chunk: Buffer) => void): this;
		removeListener(event: 'data', listener: (
			/**
			 * A chunk of response body's data.
			 */
			chunk: Buffer) => void): this;
		/**
		 * Indicates that response body has ended.
		 */
		on(event: 'end', listener: Function): this;
		once(event: 'end', listener: Function): this;
		addListener(event: 'end', listener: Function): this;
		removeListener(event: 'end', listener: Function): this;
		/**
		 * error Error - Typically holds an error string identifying failure root cause.
		 * Emitted when an error was encountered while streaming response data events. For
		 * instance, if the server closes the underlying while the response is still
		 * streaming, an error event will be emitted on the response object and a close
		 * event will subsequently follow on the request object.
		 */
		on(event: 'error', listener: Function): this;
		once(event: 'error', listener: Function): this;
		addListener(event: 'error', listener: Function): this;
		removeListener(event: 'error', listener: Function): this;
		headers: any;
		httpVersion: string;
		httpVersionMajor: number;
		httpVersionMinor: number;
		statusCode: number;
		statusMessage: string;
	}

	interface IOCounters {

		// Docs: http://electron.atom.io/docs/api/structures/io-counters

		/**
		 * Then number of I/O other operations.
		 */
		otherOperationCount: number;
		/**
		 * Then number of I/O other transfers.
		 */
		otherTransferCount: number;
		/**
		 * The number of I/O read operations.
		 */
		readOperationCount: number;
		/**
		 * The number of I/O read transfers.
		 */
		readTransferCount: number;
		/**
		 * The number of I/O write operations.
		 */
		writeOperationCount: number;
		/**
		 * The number of I/O write transfers.
		 */
		writeTransferCount: number;
	}

	interface IpcMain extends EventEmitter {

		// Docs: http://electron.atom.io/docs/api/ipc-main

		/**
		 * Listens to channel, when a new message arrives listener would be called with
		 * listener(event, args...).
		 */
		on(channel: string, listener: Function): this;
		/**
		 * Adds a one time listener function for the event. This listener is invoked only
		 * the next time a message is sent to channel, after which it is removed.
		 */
		once(channel: string, listener: Function): this;
		/**
		 * Removes listeners of the specified channel.
		 */
		removeAllListeners(channel: string): this;
		/**
		 * Removes the specified listener from the listener array for the specified
		 * channel.
		 */
		removeListener(channel: string, listener: Function): this;
	}

	interface IpcRenderer extends EventEmitter {

		// Docs: http://electron.atom.io/docs/api/ipc-renderer

		/**
		 * Listens to channel, when a new message arrives listener would be called with
		 * listener(event, args...).
		 */
		on(channel: string, listener: Function): this;
		/**
		 * Adds a one time listener function for the event. This listener is invoked only
		 * the next time a message is sent to channel, after which it is removed.
		 */
		once(channel: string, listener: Function): this;
		/**
		 * Removes all listeners, or those of the specified channel.
		 */
		removeAllListeners(channel?: string): this;
		/**
		 * Removes the specified listener from the listener array for the specified
		 * channel.
		 */
		removeListener(channel: string, listener: Function): this;
		/**
		 * Send a message to the main process asynchronously via channel, you can also send
		 * arbitrary arguments. Arguments will be serialized in JSON internally and hence
		 * no functions or prototype chain will be included. The main process handles it by
		 * listening for channel with ipcMain module.
		 */
		send(channel: string, ...args: any[]): void;
		/**
		 * Send a message to the main process synchronously via channel, you can also send
		 * arbitrary arguments. Arguments will be serialized in JSON internally and hence
		 * no functions or prototype chain will be included. The main process handles it by
		 * listening for channel with ipcMain module, and replies by setting
		 * event.returnValue. Note: Sending a synchronous message will block the whole
		 * renderer process, unless you know what you are doing you should never use it.
		 */
		sendSync(channel: string, ...args: any[]): any;
		/**
		 * Like ipcRenderer.send but the event will be sent to the <webview> element in the
		 * host page instead of the main process.
		 */
		sendToHost(channel: string, ...args: any[]): void;
	}

	interface JumpListCategory {

		// Docs: http://electron.atom.io/docs/api/structures/jump-list-category

		/**
		 * Array of objects if type is tasks or custom, otherwise it should be omitted.
		 */
		items?: JumpListItem[];
		/**
		 * Must be set if type is custom, otherwise it should be omitted.
		 */
		name?: string;
		/**
		 * One of the following:
		 */
		type?: ('tasks' | 'frequent' | 'recent' | 'custom');
	}

	interface JumpListItem {

		// Docs: http://electron.atom.io/docs/api/structures/jump-list-item

		/**
		 * The command line arguments when program is executed. Should only be set if type
		 * is task.
		 */
		args?: string;
		/**
		 * Description of the task (displayed in a tooltip). Should only be set if type is
		 * task.
		 */
		description?: string;
		/**
		 * The index of the icon in the resource file. If a resource file contains multiple
		 * icons this value can be used to specify the zero-based index of the icon that
		 * should be displayed for this task. If a resource file contains only one icon,
		 * this property should be set to zero.
		 */
		iconIndex?: number;
		/**
		 * The absolute path to an icon to be displayed in a Jump List, which can be an
		 * arbitrary resource file that contains an icon (e.g. .ico, .exe, .dll). You can
		 * usually specify process.execPath to show the program icon.
		 */
		iconPath?: string;
		/**
		 * Path of the file to open, should only be set if type is file.
		 */
		path?: string;
		/**
		 * Path of the program to execute, usually you should specify process.execPath
		 * which opens the current program. Should only be set if type is task.
		 */
		program?: string;
		/**
		 * The text to be displayed for the item in the Jump List. Should only be set if
		 * type is task.
		 */
		title?: string;
		/**
		 * One of the following:
		 */
		type?: ('task' | 'separator' | 'file');
	}

	interface MemoryInfo {

		// Docs: http://electron.atom.io/docs/api/structures/memory-info

		/**
		 * The maximum amount of memory that has ever been pinned to actual physical RAM.
		 * On macOS its value will always be 0.
		 */
		peakWorkingSetSize: number;
		/**
		 * Process id of the process.
		 */
		pid: number;
		/**
		 * The amount of memory not shared by other processes, such as JS heap or HTML
		 * content.
		 */
		privateBytes: number;
		/**
		 * The amount of memory shared between processes, typically memory consumed by the
		 * Electron code itself
		 */
		sharedBytes: number;
		/**
		 * The amount of memory currently pinned to actual physical RAM.
		 */
		workingSetSize: number;
	}

	interface MemoryUsageDetails {

		// Docs: http://electron.atom.io/docs/api/structures/memory-usage-details

		count: number;
		liveSize: number;
		size: number;
	}

	class Menu {

		// Docs: http://electron.atom.io/docs/api/menu

		constructor();
		/**
		 * Generally, the template is just an array of options for constructing a MenuItem.
		 * The usage can be referenced above. You can also attach other fields to the
		 * element of the template and they will become properties of the constructed menu
		 * items.
		 */
		static buildFromTemplate(template: MenuItemConstructorOptions[]): Menu;
		/**
		 * Note: The returned Menu instance doesn't support dynamic addition or removal of
		 * menu items. Instance properties can still be dynamically modified.
		 */
		static getApplicationMenu(): Menu;
		/**
		 * Sends the action to the first responder of application. This is used for
		 * emulating default macOS menu behaviors. Usually you would just use the role
		 * property of a MenuItem. See the macOS Cocoa Event Handling Guide for more
		 * information on macOS' native actions.
		 */
		static sendActionToFirstResponder(action: string): void;
		/**
		 * Sets menu as the application menu on macOS. On Windows and Linux, the menu will
		 * be set as each window's top menu. Passing null will remove the menu bar on
		 * Windows and Linux but has no effect on macOS. Note: This API has to be called
		 * after the ready event of app module.
		 */
		static setApplicationMenu(menu: Menu): void;
		/**
		 * Appends the menuItem to the menu.
		 */
		append(menuItem: MenuItem): void;
		/**
		 * Closes the context menu in the browserWindow.
		 */
		closePopup(browserWindow?: BrowserWindow): void;
		/**
		 * Inserts the menuItem to the pos position of the menu.
		 */
		insert(pos: number, menuItem: MenuItem): void;
		/**
		 * Pops up this menu as a context menu in the browserWindow.
		 */
		popup(browserWindow?: BrowserWindow, options?: PopupOptions): void;
		items: MenuItem[];
	}

	class MenuItem {

		// Docs: http://electron.atom.io/docs/api/menu-item

		constructor(options: MenuItemConstructorOptions);
		checked: boolean;
		click: Function;
		enabled: boolean;
		label: string;
		visible: boolean;
	}

	interface MimeTypedBuffer {

		// Docs: http://electron.atom.io/docs/api/structures/mime-typed-buffer

		/**
		 * The actual Buffer content
		 */
		data: Buffer;
		/**
		 * The mimeType of the Buffer that you are sending
		 */
		mimeType: string;
	}

	class NativeImage {

		// Docs: http://electron.atom.io/docs/api/native-image

		/**
		 * Creates an empty NativeImage instance.
		 */
		static createEmpty(): NativeImage;
		/**
		 * Creates a new NativeImage instance from buffer.
		 */
		static createFromBuffer(buffer: Buffer, options?: CreateFromBufferOptions): NativeImage;
		/**
		 * Creates a new NativeImage instance from dataURL.
		 */
		static createFromDataURL(dataURL: string): NativeImage;
		/**
		 * Creates a new NativeImage instance from a file located at path. This method
		 * returns an empty image if the path does not exist, cannot be read, or is not a
		 * valid image.
		 */
		static createFromPath(path: string): NativeImage;
		/**
		 * Add an image representation for a specific scale factor. This can be used to
		 * explicitly add different scale factor representations to an image. This can be
		 * called on empty images.
		 */
		addRepresentation(options: AddRepresentationOptions): void;
		crop(rect: Rectangle): NativeImage;
		getAspectRatio(): number;
		/**
		 * The difference between getBitmap() and toBitmap() is, getBitmap() does not copy
		 * the bitmap data, so you have to use the returned Buffer immediately in current
		 * event loop tick, otherwise the data might be changed or destroyed.
		 */
		getBitmap(options?: BitmapOptions): Buffer;
		/**
		 * Notice that the returned pointer is a weak pointer to the underlying native
		 * image instead of a copy, so you must ensure that the associated nativeImage
		 * instance is kept around.
		 */
		getNativeHandle(): Buffer;
		getSize(): Size;
		isEmpty(): boolean;
		isTemplateImage(): boolean;
		/**
		 * If only the height or the width are specified then the current aspect ratio will
		 * be preserved in the resized image.
		 */
		resize(options: ResizeOptions): NativeImage;
		/**
		 * Marks the image as a template image.
		 */
		setTemplateImage(option: boolean): void;
		toBitmap(options?: ToBitmapOptions): Buffer;
		toDataURL(options?: ToDataURLOptions): string;
		toJPEG(quality: number): Buffer;
		toPNG(options?: ToPNGOptions): Buffer;
	}

	interface Net extends EventEmitter {

		// Docs: http://electron.atom.io/docs/api/net

		/**
		 * Creates a ClientRequest instance using the provided options which are directly
		 * forwarded to the ClientRequest constructor. The net.request method would be used
		 * to issue both secure and insecure HTTP requests according to the specified
		 * protocol scheme in the options object.
		 */
		request(options: any | string): ClientRequest;
	}

	class Notification extends EventEmitter {

		// Docs: http://electron.atom.io/docs/api/notification

		on(event: 'action', listener: (event: Event,
			/**
			 * The index of the action that was activated
			 */
			index: number) => void): this;
		once(event: 'action', listener: (event: Event,
			/**
			 * The index of the action that was activated
			 */
			index: number) => void): this;
		addListener(event: 'action', listener: (event: Event,
			/**
			 * The index of the action that was activated
			 */
			index: number) => void): this;
		removeListener(event: 'action', listener: (event: Event,
			/**
			 * The index of the action that was activated
			 */
			index: number) => void): this;
		/**
		 * Emitted when the notification is clicked by the user.
		 */
		on(event: 'click', listener: (event: Event) => void): this;
		once(event: 'click', listener: (event: Event) => void): this;
		addListener(event: 'click', listener: (event: Event) => void): this;
		removeListener(event: 'click', listener: (event: Event) => void): this;
		/**
		 * Emitted when the notification is closed by manual intervention from the user.
		 * This event is not guarunteed to be emitted in all cases where the notification
		 * is closed.
		 */
		on(event: 'close', listener: (event: Event) => void): this;
		once(event: 'close', listener: (event: Event) => void): this;
		addListener(event: 'close', listener: (event: Event) => void): this;
		removeListener(event: 'close', listener: (event: Event) => void): this;
		/**
		 * Emitted when the user clicks the "Reply" button on a notification with hasReply:
		 * true.
		 */
		on(event: 'reply', listener: (event: Event,
			/**
			 * The string the user entered into the inline reply field
			 */
			reply: string) => void): this;
		once(event: 'reply', listener: (event: Event,
			/**
			 * The string the user entered into the inline reply field
			 */
			reply: string) => void): this;
		addListener(event: 'reply', listener: (event: Event,
			/**
			 * The string the user entered into the inline reply field
			 */
			reply: string) => void): this;
		removeListener(event: 'reply', listener: (event: Event,
			/**
			 * The string the user entered into the inline reply field
			 */
			reply: string) => void): this;
		/**
		 * Emitted when the notification is shown to the user, note this could be fired
		 * multiple times as a notification can be shown multiple times through the show()
		 * method.
		 */
		on(event: 'show', listener: (event: Event) => void): this;
		once(event: 'show', listener: (event: Event) => void): this;
		addListener(event: 'show', listener: (event: Event) => void): this;
		removeListener(event: 'show', listener: (event: Event) => void): this;
		constructor(options: NotificationConstructorOptions);
		static isSupported(): boolean;
		/**
		 * Immediately shows the notification to the user, please note this means unlike
		 * the HTML5 Notification implementation, simply instantiating a new Notification
		 * does not immediately show it to the user, you need to call this method before
		 * the OS will display it.
		 */
		show(): void;
	}

	interface NotificationAction {

		// Docs: http://electron.atom.io/docs/api/structures/notification-action

		/**
		 * The label for the given action.
		 */
		text?: string;
		/**
		 * The type of action, can be button.
		 */
		type: ('button');
	}

	interface Point {

		// Docs: http://electron.atom.io/docs/api/structures/point

		x: number;
		y: number;
	}

	interface PowerMonitor extends EventEmitter {

		// Docs: http://electron.atom.io/docs/api/power-monitor

		/**
		 * Emitted when the system changes to AC power.
		 */
		on(event: 'on-ac', listener: Function): this;
		once(event: 'on-ac', listener: Function): this;
		addListener(event: 'on-ac', listener: Function): this;
		removeListener(event: 'on-ac', listener: Function): this;
		/**
		 * Emitted when system changes to battery power.
		 */
		on(event: 'on-battery', listener: Function): this;
		once(event: 'on-battery', listener: Function): this;
		addListener(event: 'on-battery', listener: Function): this;
		removeListener(event: 'on-battery', listener: Function): this;
		/**
		 * Emitted when system is resuming.
		 */
		on(event: 'resume', listener: Function): this;
		once(event: 'resume', listener: Function): this;
		addListener(event: 'resume', listener: Function): this;
		removeListener(event: 'resume', listener: Function): this;
		/**
		 * Emitted when the system is suspending.
		 */
		on(event: 'suspend', listener: Function): this;
		once(event: 'suspend', listener: Function): this;
		addListener(event: 'suspend', listener: Function): this;
		removeListener(event: 'suspend', listener: Function): this;
	}

	interface PowerSaveBlocker extends EventEmitter {

		// Docs: http://electron.atom.io/docs/api/power-save-blocker

		isStarted(id: number): boolean;
		/**
		 * Starts preventing the system from entering lower-power mode. Returns an integer
		 * identifying the power save blocker. Note: prevent-display-sleep has higher
		 * precedence over prevent-app-suspension. Only the highest precedence type takes
		 * effect. In other words, prevent-display-sleep always takes precedence over
		 * prevent-app-suspension. For example, an API calling A requests for
		 * prevent-app-suspension, and another calling B requests for
		 * prevent-display-sleep. prevent-display-sleep will be used until B stops its
		 * request. After that, prevent-app-suspension is used.
		 */
		start(type: 'prevent-app-suspension' | 'prevent-display-sleep'): number;
		/**
		 * Stops the specified power save blocker.
		 */
		stop(id: number): void;
	}

	interface PrinterInfo {

		// Docs: http://electron.atom.io/docs/api/structures/printer-info

		description: string;
		isDefault: boolean;
		name: string;
		status: number;
	}

	interface ProcessMetric {

		// Docs: http://electron.atom.io/docs/api/structures/process-metric

		/**
		 * CPU usage of the process.
		 */
		cpu: CPUUsage;
		/**
		 * Memory information for the process.
		 */
		memory: MemoryInfo;
		/**
		 * Process id of the process.
		 */
		pid: number;
		/**
		 * Process type (Browser or Tab or GPU etc).
		 */
		type: string;
	}

	interface Protocol extends EventEmitter {

		// Docs: http://electron.atom.io/docs/api/protocol

		/**
		 * Intercepts scheme protocol and uses handler as the protocol's new handler which
		 * sends a Buffer as a response.
		 */
		interceptBufferProtocol(scheme: string, handler: (request: InterceptBufferProtocolRequest, callback: (buffer?: Buffer) => void) => void, completion?: (error: Error) => void): void;
		/**
		 * Intercepts scheme protocol and uses handler as the protocol's new handler which
		 * sends a file as a response.
		 */
		interceptFileProtocol(scheme: string, handler: (request: InterceptFileProtocolRequest, callback: (filePath: string) => void) => void, completion?: (error: Error) => void): void;
		/**
		 * Intercepts scheme protocol and uses handler as the protocol's new handler which
		 * sends a new HTTP request as a response.
		 */
		interceptHttpProtocol(scheme: string, handler: (request: InterceptHttpProtocolRequest, callback: (redirectRequest: RedirectRequest) => void) => void, completion?: (error: Error) => void): void;
		/**
		 * Intercepts scheme protocol and uses handler as the protocol's new handler which
		 * sends a String as a response.
		 */
		interceptStringProtocol(scheme: string, handler: (request: InterceptStringProtocolRequest, callback: (data?: string) => void) => void, completion?: (error: Error) => void): void;
		/**
		 * The callback will be called with a boolean that indicates whether there is
		 * already a handler for scheme.
		 */
		isProtocolHandled(scheme: string, callback: (error: Error) => void): void;
		/**
		 * Registers a protocol of scheme that will send a Buffer as a response. The usage
		 * is the same with registerFileProtocol, except that the callback should be called
		 * with either a Buffer object or an object that has the data, mimeType, and
		 * charset properties. Example:
		 */
		registerBufferProtocol(scheme: string, handler: (request: RegisterBufferProtocolRequest, callback: (buffer?: Buffer | MimeTypedBuffer) => void) => void, completion?: (error: Error) => void): void;
		/**
		 * Registers a protocol of scheme that will send the file as a response. The
		 * handler will be called with handler(request, callback) when a request is going
		 * to be created with scheme. completion will be called with completion(null) when
		 * scheme is successfully registered or completion(error) when failed. To handle
		 * the request, the callback should be called with either the file's path or an
		 * object that has a path property, e.g. callback(filePath) or callback({path:
		 * filePath}). When callback is called with nothing, a number, or an object that
		 * has an error property, the request will fail with the error number you
		 * specified. For the available error numbers you can use, please see the net error
		 * list. By default the scheme is treated like http:, which is parsed differently
		 * than protocols that follow the "generic URI syntax" like file:, so you probably
		 * want to call protocol.registerStandardSchemes to have your scheme treated as a
		 * standard scheme.
		 */
		registerFileProtocol(scheme: string, handler: (request: RegisterFileProtocolRequest, callback: (filePath?: string) => void) => void, completion?: (error: Error) => void): void;
		/**
		 * Registers a protocol of scheme that will send an HTTP request as a response. The
		 * usage is the same with registerFileProtocol, except that the callback should be
		 * called with a redirectRequest object that has the url, method, referrer,
		 * uploadData and session properties. By default the HTTP request will reuse the
		 * current session. If you want the request to have a different session you should
		 * set session to null. For POST requests the uploadData object must be provided.
		 */
		registerHttpProtocol(scheme: string, handler: (request: RegisterHttpProtocolRequest, callback: (redirectRequest: RedirectRequest) => void) => void, completion?: (error: Error) => void): void;
		registerServiceWorkerSchemes(schemes: string[]): void;
		/**
		 * A standard scheme adheres to what RFC 3986 calls generic URI syntax. For example
		 * http and https are standard schemes, while file is not. Registering a scheme as
		 * standard, will allow relative and absolute resources to be resolved correctly
		 * when served. Otherwise the scheme will behave like the file protocol, but
		 * without the ability to resolve relative URLs. For example when you load
		 * following page with custom protocol without registering it as standard scheme,
		 * the image will not be loaded because non-standard schemes can not recognize
		 * relative URLs: Registering a scheme as standard will allow access to files
		 * through the FileSystem API. Otherwise the renderer will throw a security error
		 * for the scheme. By default web storage apis (localStorage, sessionStorage,
		 * webSQL, indexedDB, cookies) are disabled for non standard schemes. So in general
		 * if you want to register a custom protocol to replace the http protocol, you have
		 * to register it as a standard scheme: Note: This method can only be used before
		 * the ready event of the app module gets emitted.
		 */
		registerStandardSchemes(schemes: string[], options?: RegisterStandardSchemesOptions): void;
		/**
		 * Registers a protocol of scheme that will send a String as a response. The usage
		 * is the same with registerFileProtocol, except that the callback should be called
		 * with either a String or an object that has the data, mimeType, and charset
		 * properties.
		 */
		registerStringProtocol(scheme: string, handler: (request: RegisterStringProtocolRequest, callback: (data?: string) => void) => void, completion?: (error: Error) => void): void;
		/**
		 * Remove the interceptor installed for scheme and restore its original handler.
		 */
		uninterceptProtocol(scheme: string, completion?: (error: Error) => void): void;
		/**
		 * Unregisters the custom protocol of scheme.
		 */
		unregisterProtocol(scheme: string, completion?: (error: Error) => void): void;
	}

	interface Rectangle {

		// Docs: http://electron.atom.io/docs/api/structures/rectangle

		/**
		 * The height of the rectangle (must be an integer)
		 */
		height: number;
		/**
		 * The width of the rectangle (must be an integer)
		 */
		width: number;
		/**
		 * The x coordinate of the origin of the rectangle (must be an integer)
		 */
		x: number;
		/**
		 * The y coordinate of the origin of the rectangle (must be an integer)
		 */
		y: number;
	}

	interface Remote extends MainInterface {

		// Docs: http://electron.atom.io/docs/api/remote

		getCurrentWebContents(): WebContents;
		getCurrentWindow(): BrowserWindow;
		getGlobal(name: string): any;
		/**
		 * e.g.
		 */
		require(module: string): any;
		/**
		 * The process object in the main process. This is the same as
		 * remote.getGlobal('process') but is cached.
		 */
		process?: any;
	}

	interface RemoveClientCertificate {

		// Docs: http://electron.atom.io/docs/api/structures/remove-client-certificate

		/**
		 * Origin of the server whose associated client certificate must be removed from
		 * the cache.
		 */
		origin: string;
		/**
		 * clientCertificate.
		 */
		type: string;
	}

	interface RemovePassword {

		// Docs: http://electron.atom.io/docs/api/structures/remove-password

		/**
		 * When provided, the authentication info related to the origin will only be
		 * removed otherwise the entire cache will be cleared.
		 */
		origin?: string;
		/**
		 * Credentials of the authentication. Must be provided if removing by origin.
		 */
		password?: string;
		/**
		 * Realm of the authentication. Must be provided if removing by origin.
		 */
		realm?: string;
		/**
		 * Scheme of the authentication. Can be basic, digest, ntlm, negotiate. Must be
		 * provided if removing by origin.
		 */
		scheme?: ('basic' | 'digest' | 'ntlm' | 'negotiate');
		/**
		 * password.
		 */
		type: string;
		/**
		 * Credentials of the authentication. Must be provided if removing by origin.
		 */
		username?: string;
	}

	interface Screen extends EventEmitter {

		// Docs: http://electron.atom.io/docs/api/screen

		/**
		 * Emitted when newDisplay has been added.
		 */
		on(event: 'display-added', listener: (event: Event,
			newDisplay: Display) => void): this;
		once(event: 'display-added', listener: (event: Event,
			newDisplay: Display) => void): this;
		addListener(event: 'display-added', listener: (event: Event,
			newDisplay: Display) => void): this;
		removeListener(event: 'display-added', listener: (event: Event,
			newDisplay: Display) => void): this;
		/**
		 * Emitted when one or more metrics change in a display. The changedMetrics is an
		 * array of strings that describe the changes. Possible changes are bounds,
		 * workArea, scaleFactor and rotation.
		 */
		on(event: 'display-metrics-changed', listener: (event: Event,
			display: Display,
			changedMetrics: string[]) => void): this;
		once(event: 'display-metrics-changed', listener: (event: Event,
			display: Display,
			changedMetrics: string[]) => void): this;
		addListener(event: 'display-metrics-changed', listener: (event: Event,
			display: Display,
			changedMetrics: string[]) => void): this;
		removeListener(event: 'display-metrics-changed', listener: (event: Event,
			display: Display,
			changedMetrics: string[]) => void): this;
		/**
		 * Emitted when oldDisplay has been removed.
		 */
		on(event: 'display-removed', listener: (event: Event,
			oldDisplay: Display) => void): this;
		once(event: 'display-removed', listener: (event: Event,
			oldDisplay: Display) => void): this;
		addListener(event: 'display-removed', listener: (event: Event,
			oldDisplay: Display) => void): this;
		removeListener(event: 'display-removed', listener: (event: Event,
			oldDisplay: Display) => void): this;
		getAllDisplays(): Display[];
		/**
		 * The current absolute position of the mouse pointer.
		 */
		getCursorScreenPoint(): Point;
		getDisplayMatching(rect: Rectangle): Display;
		getDisplayNearestPoint(point: Point): Display;
		getMenuBarHeight(): number;
		getPrimaryDisplay(): Display;
	}

	interface ScrubberItem {

		// Docs: http://electron.atom.io/docs/api/structures/scrubber-item

		/**
		 * The image to appear in this item
		 */
		icon?: NativeImage;
		/**
		 * The text to appear in this item
		 */
		label?: string;
	}

	interface SegmentedControlSegment {

		// Docs: http://electron.atom.io/docs/api/structures/segmented-control-segment

		/**
		 * Whether this segment is selectable. Default: true
		 */
		enabled?: boolean;
		/**
		 * The image to appear in this segment
		 */
		icon?: NativeImage;
		/**
		 * The text to appear in this segment
		 */
		label?: string;
	}

	class Session extends EventEmitter {

		// Docs: http://electron.atom.io/docs/api/session

		/**
		 * If partition starts with persist:, the page will use a persistent session
		 * available to all pages in the app with the same partition. if there is no
		 * persist: prefix, the page will use an in-memory session. If the partition is
		 * empty then default session of the app will be returned. To create a Session with
		 * options, you have to ensure the Session with the partition has never been used
		 * before. There is no way to change the options of an existing Session object.
		 */
		static fromPartition(partition: string, options: FromPartitionOptions): Session;
		/**
		 * A Session object, the default session object of the app.
		 */
		static defaultSession?: Session;
		/**
		 * Emitted when Electron is about to download item in webContents. Calling
		 * event.preventDefault() will cancel the download and item will not be available
		 * from next tick of the process.
		 */
		on(event: 'will-download', listener: (event: Event,
			item: DownloadItem,
			webContents: WebContents) => void): this;
		once(event: 'will-download', listener: (event: Event,
			item: DownloadItem,
			webContents: WebContents) => void): this;
		addListener(event: 'will-download', listener: (event: Event,
			item: DownloadItem,
			webContents: WebContents) => void): this;
		removeListener(event: 'will-download', listener: (event: Event,
			item: DownloadItem,
			webContents: WebContents) => void): this;
		/**
		 * Dynamically sets whether to always send credentials for HTTP NTLM or Negotiate
		 * authentication.
		 */
		allowNTLMCredentialsForDomains(domains: string): void;
		/**
		 * Clears the session’s HTTP authentication cache.
		 */
		clearAuthCache(options: RemovePassword | RemoveClientCertificate, callback?: Function): void;
		/**
		 * Clears the session’s HTTP cache.
		 */
		clearCache(callback: Function): void;
		/**
		 * Clears the host resolver cache.
		 */
		clearHostResolverCache(callback?: Function): void;
		/**
		 * Clears the data of web storages.
		 */
		clearStorageData(options?: ClearStorageDataOptions, callback?: Function): void;
		/**
		 * Allows resuming cancelled or interrupted downloads from previous Session. The
		 * API will generate a DownloadItem that can be accessed with the will-download
		 * event. The DownloadItem will not have any WebContents associated with it and the
		 * initial state will be interrupted. The download will start only when the resume
		 * API is called on the DownloadItem.
		 */
		createInterruptedDownload(options: CreateInterruptedDownloadOptions): void;
		/**
		 * Disables any network emulation already active for the session. Resets to the
		 * original network configuration.
		 */
		disableNetworkEmulation(): void;
		/**
		 * Emulates network with the given configuration for the session.
		 */
		enableNetworkEmulation(options: EnableNetworkEmulationOptions): void;
		/**
		 * Writes any unwritten DOMStorage data to disk.
		 */
		flushStorageData(): void;
		getBlobData(identifier: string, callback: (result: Buffer) => void): Blob;
		/**
		 * Callback is invoked with the session's current cache size.
		 */
		getCacheSize(callback: (size: number) => void): void;
		getUserAgent(): string;
		/**
		 * Resolves the proxy information for url. The callback will be called with
		 * callback(proxy) when the request is performed.
		 */
		resolveProxy(url: string, callback: (proxy: string) => void): void;
		/**
		 * Sets the certificate verify proc for session, the proc will be called with
		 * proc(request, callback) whenever a server certificate verification is requested.
		 * Calling callback(0) accepts the certificate, calling callback(-2) rejects it.
		 * Calling setCertificateVerifyProc(null) will revert back to default certificate
		 * verify proc.
		 */
		setCertificateVerifyProc(proc: (request: CertificateVerifyProcRequest, callback: (verificationResult: number) => void) => void): void;
		/**
		 * Sets download saving directory. By default, the download directory will be the
		 * Downloads under the respective app folder.
		 */
		setDownloadPath(path: string): void;
		/**
		 * Sets the handler which can be used to respond to permission requests for the
		 * session. Calling callback(true) will allow the permission and callback(false)
		 * will reject it.
		 */
		setPermissionRequestHandler(handler: (webContents: WebContents, permission: string, callback: (permissionGranted: boolean) => void) => void): void;
		/**
		 * Sets the proxy settings. When pacScript and proxyRules are provided together,
		 * the proxyRules option is ignored and pacScript configuration is applied. The
		 * proxyRules has to follow the rules below: For example: The proxyBypassRules is a
		 * comma separated list of rules described below:
		 */
		setProxy(config: Config, callback: Function): void;
		/**
		 * Overrides the userAgent and acceptLanguages for this session. The
		 * acceptLanguages must a comma separated ordered list of language codes, for
		 * example "en-US,fr,de,ko,zh-CN,ja". This doesn't affect existing WebContents, and
		 * each WebContents can use webContents.setUserAgent to override the session-wide
		 * user agent.
		 */
		setUserAgent(userAgent: string, acceptLanguages?: string): void;
		cookies: Cookies;
		protocol: Protocol;
		webRequest: WebRequest;
	}

	interface Shell {

		// Docs: http://electron.atom.io/docs/api/shell

		/**
		 * Play the beep sound.
		 */
		beep(): void;
		/**
		 * Move the given file to trash and returns a boolean status for the operation.
		 */
		moveItemToTrash(fullPath: string): boolean;
		/**
		 * Open the given external protocol URL in the desktop's default manner. (For
		 * example, mailto: URLs in the user's default mail agent).
		 */
		openExternal(url: string, options?: OpenExternalOptions, callback?: (error: Error) => void): boolean;
		/**
		 * Open the given file in the desktop's default manner.
		 */
		openItem(fullPath: string): boolean;
		/**
		 * Resolves the shortcut link at shortcutPath. An exception will be thrown when any
		 * error happens.
		 */
		readShortcutLink(shortcutPath: string): ShortcutDetails;
		/**
		 * Show the given file in a file manager. If possible, select the file.
		 */
		showItemInFolder(fullPath: string): boolean;
		/**
		 * Creates or updates a shortcut link at shortcutPath.
		 */
		writeShortcutLink(shortcutPath: string, operation: 'create' | 'update' | 'replace', options: ShortcutDetails): boolean;
		/**
		 * Creates or updates a shortcut link at shortcutPath.
		 */
		writeShortcutLink(shortcutPath: string, options: ShortcutDetails): boolean;
	}

	interface ShortcutDetails {

		// Docs: http://electron.atom.io/docs/api/structures/shortcut-details

		/**
		 * The Application User Model ID. Default is empty.
		 */
		appUserModelId?: string;
		/**
		 * The arguments to be applied to target when launching from this shortcut. Default
		 * is empty.
		 */
		args?: string;
		/**
		 * The working directory. Default is empty.
		 */
		cwd?: string;
		/**
		 * The description of the shortcut. Default is empty.
		 */
		description?: string;
		/**
		 * The path to the icon, can be a DLL or EXE. icon and iconIndex have to be set
		 * together. Default is empty, which uses the target's icon.
		 */
		icon?: string;
		/**
		 * The resource ID of icon when icon is a DLL or EXE. Default is 0.
		 */
		iconIndex?: number;
		/**
		 * The target to launch from this shortcut.
		 */
		target: string;
	}

	interface Size {

		// Docs: http://electron.atom.io/docs/api/structures/size

		height: number;
		width: number;
	}

	interface SystemPreferences extends EventEmitter {

		// Docs: http://electron.atom.io/docs/api/system-preferences

		on(event: 'accent-color-changed', listener: (event: Event,
			/**
			 * The new RGBA color the user assigned to be their system accent color.
			 */
			newColor: string) => void): this;
		once(event: 'accent-color-changed', listener: (event: Event,
			/**
			 * The new RGBA color the user assigned to be their system accent color.
			 */
			newColor: string) => void): this;
		addListener(event: 'accent-color-changed', listener: (event: Event,
			/**
			 * The new RGBA color the user assigned to be their system accent color.
			 */
			newColor: string) => void): this;
		removeListener(event: 'accent-color-changed', listener: (event: Event,
			/**
			 * The new RGBA color the user assigned to be their system accent color.
			 */
			newColor: string) => void): this;
		on(event: 'color-changed', listener: (event: Event) => void): this;
		once(event: 'color-changed', listener: (event: Event) => void): this;
		addListener(event: 'color-changed', listener: (event: Event) => void): this;
		removeListener(event: 'color-changed', listener: (event: Event) => void): this;
		on(event: 'inverted-color-scheme-changed', listener: (event: Event,
			/**
			 * `true` if an inverted color scheme, such as a high contrast theme, is being
			 * used, `false` otherwise.
			 */
			invertedColorScheme: boolean) => void): this;
		once(event: 'inverted-color-scheme-changed', listener: (event: Event,
			/**
			 * `true` if an inverted color scheme, such as a high contrast theme, is being
			 * used, `false` otherwise.
			 */
			invertedColorScheme: boolean) => void): this;
		addListener(event: 'inverted-color-scheme-changed', listener: (event: Event,
			/**
			 * `true` if an inverted color scheme, such as a high contrast theme, is being
			 * used, `false` otherwise.
			 */
			invertedColorScheme: boolean) => void): this;
		removeListener(event: 'inverted-color-scheme-changed', listener: (event: Event,
			/**
			 * `true` if an inverted color scheme, such as a high contrast theme, is being
			 * used, `false` otherwise.
			 */
			invertedColorScheme: boolean) => void): this;
		getAccentColor(): string;
		getColor(color: '3d-dark-shadow' | '3d-face' | '3d-highlight' | '3d-light' | '3d-shadow' | 'active-border' | 'active-caption' | 'active-caption-gradient' | 'app-workspace' | 'button-text' | 'caption-text' | 'desktop' | 'disabled-text' | 'highlight' | 'highlight-text' | 'hotlight' | 'inactive-border' | 'inactive-caption' | 'inactive-caption-gradient' | 'inactive-caption-text' | 'info-background' | 'info-text' | 'menu' | 'menu-highlight' | 'menubar' | 'menu-text' | 'scrollbar' | 'window' | 'window-frame' | 'window-text'): string;
		/**
		 * This API uses NSUserDefaults on macOS. Some popular key and types are:
		 */
		getUserDefault(key: string, type: 'string' | 'boolean' | 'integer' | 'float' | 'double' | 'url' | 'array' | 'dictionary'): any;
		/**
		 * An example of using it to determine if you should create a transparent window or
		 * not (transparent windows won't work correctly when DWM composition is disabled):
		 */
		isAeroGlassEnabled(): boolean;
		isDarkMode(): boolean;
		isInvertedColorScheme(): boolean;
		isSwipeTrackingFromScrollEventsEnabled(): boolean;
		/**
		 * Posts event as native notifications of macOS. The userInfo is an Object that
		 * contains the user information dictionary sent along with the notification.
		 */
		postLocalNotification(event: string, userInfo: any): void;
		/**
		 * Posts event as native notifications of macOS. The userInfo is an Object that
		 * contains the user information dictionary sent along with the notification.
		 */
		postNotification(event: string, userInfo: any): void;
		/**
		 * Set the value of key in system preferences. Note that type should match actual
		 * type of value. An exception is thrown if they don't. This API uses
		 * NSUserDefaults on macOS. Some popular key and types are:
		 */
		setUserDefault(key: string, type: string, value: string): void;
		/**
		 * Same as subscribeNotification, but uses NSNotificationCenter for local defaults.
		 * This is necessary for events such as NSUserDefaultsDidChangeNotification
		 */
		subscribeLocalNotification(event: string, callback: (event: string, userInfo: any) => void): void;
		/**
		 * Subscribes to native notifications of macOS, callback will be called with
		 * callback(event, userInfo) when the corresponding event happens. The userInfo is
		 * an Object that contains the user information dictionary sent along with the
		 * notification. The id of the subscriber is returned, which can be used to
		 * unsubscribe the event. Under the hood this API subscribes to
		 * NSDistributedNotificationCenter, example values of event are:
		 */
		subscribeNotification(event: string, callback: (event: string, userInfo: any) => void): void;
		/**
		 * Same as unsubscribeNotification, but removes the subscriber from
		 * NSNotificationCenter.
		 */
		unsubscribeLocalNotification(id: number): void;
		/**
		 * Removes the subscriber with id.
		 */
		unsubscribeNotification(id: number): void;
	}

	interface Task {

		// Docs: http://electron.atom.io/docs/api/structures/task

		/**
		 * The command line arguments when program is executed.
		 */
		arguments: string;
		/**
		 * Description of this task.
		 */
		description: string;
		/**
		 * The icon index in the icon file. If an icon file consists of two or more icons,
		 * set this value to identify the icon. If an icon file consists of one icon, this
		 * value is 0.
		 */
		iconIndex: number;
		/**
		 * The absolute path to an icon to be displayed in a JumpList, which can be an
		 * arbitrary resource file that contains an icon. You can usually specify
		 * process.execPath to show the icon of the program.
		 */
		iconPath: string;
		/**
		 * Path of the program to execute, usually you should specify process.execPath
		 * which opens the current program.
		 */
		program: string;
		/**
		 * The string to be displayed in a JumpList.
		 */
		title: string;
	}

	interface ThumbarButton {

		// Docs: http://electron.atom.io/docs/api/structures/thumbar-button

		click: Function;
		/**
		 * Control specific states and behaviors of the button. By default, it is
		 * ['enabled'].
		 */
		flags?: string[];
		/**
<<<<<<< HEAD
		 * Pops up this menu as a context menu in the browserWindow. You can optionally
		 * provide a (x,y) coordinate to place the menu at, otherwise it will be placed
		 * at the current mouse cursor position.
		 * @param x Horizontal coordinate where the menu will be placed.
		 * @param y Vertical coordinate where the menu will be placed.
		 * @param positioningItem Number (optional) macOS - The index of the menu item to be positioned
		 * under the mouse cursor at the specified coordinates. Default is -1.
		 */
		popup(browserWindow?: BrowserWindow, options?: { x?: number, y?: number, positioningItem?: number }): void;
=======
		 * The icon showing in thumbnail toolbar.
		 */
		icon: NativeImage;
>>>>>>> dce4442b
		/**
		 * The text of the button's tooltip.
		 */
		tooltip?: string;
	}

	class TouchBarButton extends EventEmitter {

		// Docs: http://electron.atom.io/docs/api/touch-bar-button

		constructor(options: TouchBarButtonConstructorOptions);
		backgroundColor: string;
		icon: NativeImage;
		label: string;
	}

	class TouchBarColorPicker extends EventEmitter {

		// Docs: http://electron.atom.io/docs/api/touch-bar-color-picker

		constructor(options: TouchBarColorPickerConstructorOptions);
		availableColors: string[];
		selectedColor: string;
	}

	class TouchBarGroup extends EventEmitter {

		// Docs: http://electron.atom.io/docs/api/touch-bar-group

		constructor(options: TouchBarGroupConstructorOptions);
	}

	class TouchBarLabel extends EventEmitter {

		// Docs: http://electron.atom.io/docs/api/touch-bar-label

		constructor(options: TouchBarLabelConstructorOptions);
		label: string;
		textColor: string;
	}

	class TouchBarPopover extends EventEmitter {

		// Docs: http://electron.atom.io/docs/api/touch-bar-popover

		constructor(options: TouchBarPopoverConstructorOptions);
		icon: NativeImage;
		label: string;
	}

	class TouchBarScrubber extends EventEmitter {

		// Docs: http://electron.atom.io/docs/api/touch-bar-scrubber

		constructor(options: TouchBarScrubberConstructorOptions);
		continuous: boolean;
		items: ScrubberItem[];
		mode: string;
		overlayStyle: string;
		selectedStyle: string;
		showArrowButtons: boolean;
	}

	class TouchBarSegmentedControl extends EventEmitter {

		// Docs: http://electron.atom.io/docs/api/touch-bar-segmented-control

		constructor(options: TouchBarSegmentedControlConstructorOptions);
		segments: SegmentedControlSegment[];
		segmentStyle: string;
		selectedIndex: number;
	}

	class TouchBarSlider extends EventEmitter {

		// Docs: http://electron.atom.io/docs/api/touch-bar-slider

		constructor(options: TouchBarSliderConstructorOptions);
		label: string;
		maxValue: number;
		minValue: number;
		value: number;
	}

	class TouchBarSpacer extends EventEmitter {

		// Docs: http://electron.atom.io/docs/api/touch-bar-spacer

		constructor(options: TouchBarSpacerConstructorOptions);
	}

	class TouchBar extends EventEmitter {

		// Docs: http://electron.atom.io/docs/api/touch-bar

		constructor(options: TouchBarConstructorOptions);
		escapeItem: any;
		static TouchBarButton: typeof TouchBarButton;
		static TouchBarColorPicker: typeof TouchBarColorPicker;
		static TouchBarGroup: typeof TouchBarGroup;
		static TouchBarLabel: typeof TouchBarLabel;
		static TouchBarPopover: typeof TouchBarPopover;
		static TouchBarScrubber: typeof TouchBarScrubber;
		static TouchBarSegmentedControl: typeof TouchBarSegmentedControl;
		static TouchBarSlider: typeof TouchBarSlider;
		static TouchBarSpacer: typeof TouchBarSpacer;
	}

	class Tray extends EventEmitter {

		// Docs: http://electron.atom.io/docs/api/tray

		/**
		 * Emitted when the tray balloon is clicked.
		 */
		on(event: 'balloon-click', listener: Function): this;
		once(event: 'balloon-click', listener: Function): this;
		addListener(event: 'balloon-click', listener: Function): this;
		removeListener(event: 'balloon-click', listener: Function): this;
		/**
		 * Emitted when the tray balloon is closed because of timeout or user manually
		 * closes it.
		 */
		on(event: 'balloon-closed', listener: Function): this;
		once(event: 'balloon-closed', listener: Function): this;
		addListener(event: 'balloon-closed', listener: Function): this;
		removeListener(event: 'balloon-closed', listener: Function): this;
		/**
		 * Emitted when the tray balloon shows.
		 */
		on(event: 'balloon-show', listener: Function): this;
		once(event: 'balloon-show', listener: Function): this;
		addListener(event: 'balloon-show', listener: Function): this;
		removeListener(event: 'balloon-show', listener: Function): this;
		/**
		 * Emitted when the tray icon is clicked.
		 */
		on(event: 'click', listener: (event: Event,
			/**
			 * The bounds of tray icon
			 */
			bounds: Rectangle) => void): this;
		once(event: 'click', listener: (event: Event,
			/**
			 * The bounds of tray icon
			 */
			bounds: Rectangle) => void): this;
		addListener(event: 'click', listener: (event: Event,
			/**
			 * The bounds of tray icon
			 */
			bounds: Rectangle) => void): this;
		removeListener(event: 'click', listener: (event: Event,
			/**
			 * The bounds of tray icon
			 */
			bounds: Rectangle) => void): this;
		/**
		 * Emitted when the tray icon is double clicked.
		 */
		on(event: 'double-click', listener: (event: Event,
			/**
			 * The bounds of tray icon
			 */
			bounds: Rectangle) => void): this;
		once(event: 'double-click', listener: (event: Event,
			/**
			 * The bounds of tray icon
			 */
			bounds: Rectangle) => void): this;
		addListener(event: 'double-click', listener: (event: Event,
			/**
			 * The bounds of tray icon
			 */
			bounds: Rectangle) => void): this;
		removeListener(event: 'double-click', listener: (event: Event,
			/**
			 * The bounds of tray icon
			 */
			bounds: Rectangle) => void): this;
		/**
		 * Emitted when a drag operation ends on the tray or ends at another location.
		 */
		on(event: 'drag-end', listener: Function): this;
		once(event: 'drag-end', listener: Function): this;
		addListener(event: 'drag-end', listener: Function): this;
		removeListener(event: 'drag-end', listener: Function): this;
		/**
		 * Emitted when a drag operation enters the tray icon.
		 */
		on(event: 'drag-enter', listener: Function): this;
		once(event: 'drag-enter', listener: Function): this;
		addListener(event: 'drag-enter', listener: Function): this;
		removeListener(event: 'drag-enter', listener: Function): this;
		/**
		 * Emitted when a drag operation exits the tray icon.
		 */
		on(event: 'drag-leave', listener: Function): this;
		once(event: 'drag-leave', listener: Function): this;
		addListener(event: 'drag-leave', listener: Function): this;
		removeListener(event: 'drag-leave', listener: Function): this;
		/**
		 * Emitted when any dragged items are dropped on the tray icon.
		 */
		on(event: 'drop', listener: Function): this;
		once(event: 'drop', listener: Function): this;
		addListener(event: 'drop', listener: Function): this;
		removeListener(event: 'drop', listener: Function): this;
		/**
		 * Emitted when dragged files are dropped in the tray icon.
		 */
		on(event: 'drop-files', listener: (event: Event,
			/**
			 * The paths of the dropped files.
			 */
			files: string[]) => void): this;
		once(event: 'drop-files', listener: (event: Event,
			/**
			 * The paths of the dropped files.
			 */
			files: string[]) => void): this;
		addListener(event: 'drop-files', listener: (event: Event,
			/**
			 * The paths of the dropped files.
			 */
			files: string[]) => void): this;
		removeListener(event: 'drop-files', listener: (event: Event,
			/**
			 * The paths of the dropped files.
			 */
			files: string[]) => void): this;
		/**
		 * Emitted when dragged text is dropped in the tray icon.
		 */
		on(event: 'drop-text', listener: (event: Event,
			/**
			 * the dropped text string
			 */
			text: string) => void): this;
		once(event: 'drop-text', listener: (event: Event,
			/**
			 * the dropped text string
			 */
			text: string) => void): this;
		addListener(event: 'drop-text', listener: (event: Event,
			/**
			 * the dropped text string
			 */
			text: string) => void): this;
		removeListener(event: 'drop-text', listener: (event: Event,
			/**
			 * the dropped text string
			 */
			text: string) => void): this;
		/**
		 * Emitted when the mouse enters the tray icon.
		 */
		on(event: 'mouse-enter', listener: (event: Event,
			/**
			 * The position of the event
			 */
			position: Point) => void): this;
		once(event: 'mouse-enter', listener: (event: Event,
			/**
			 * The position of the event
			 */
			position: Point) => void): this;
		addListener(event: 'mouse-enter', listener: (event: Event,
			/**
			 * The position of the event
			 */
			position: Point) => void): this;
		removeListener(event: 'mouse-enter', listener: (event: Event,
			/**
			 * The position of the event
			 */
			position: Point) => void): this;
		/**
		 * Emitted when the mouse exits the tray icon.
		 */
		on(event: 'mouse-leave', listener: (event: Event,
			/**
			 * The position of the event
			 */
			position: Point) => void): this;
		once(event: 'mouse-leave', listener: (event: Event,
			/**
			 * The position of the event
			 */
			position: Point) => void): this;
		addListener(event: 'mouse-leave', listener: (event: Event,
			/**
			 * The position of the event
			 */
			position: Point) => void): this;
		removeListener(event: 'mouse-leave', listener: (event: Event,
			/**
			 * The position of the event
			 */
			position: Point) => void): this;
		/**
		 * Emitted when the tray icon is right clicked.
		 */
		on(event: 'right-click', listener: (event: Event,
			/**
			 * The bounds of tray icon
			 */
			bounds: Rectangle) => void): this;
		once(event: 'right-click', listener: (event: Event,
			/**
			 * The bounds of tray icon
			 */
			bounds: Rectangle) => void): this;
		addListener(event: 'right-click', listener: (event: Event,
			/**
			 * The bounds of tray icon
			 */
			bounds: Rectangle) => void): this;
		removeListener(event: 'right-click', listener: (event: Event,
			/**
			 * The bounds of tray icon
			 */
			bounds: Rectangle) => void): this;
		constructor(image: NativeImage | string);
		/**
		 * Destroys the tray icon immediately.
		 */
		destroy(): void;
		/**
		 * Displays a tray balloon.
		 */
		displayBalloon(options: DisplayBalloonOptions): void;
		/**
		 * The bounds of this tray icon as Object.
		 */
		getBounds(): Rectangle;
		isDestroyed(): boolean;
		/**
		 * Pops up the context menu of the tray icon. When menu is passed, the menu will be
		 * shown instead of the tray icon's context menu. The position is only available on
		 * Windows, and it is (0, 0) by default.
		 */
		popUpContextMenu(menu?: Menu, position?: Point): void;
		/**
		 * Sets the context menu for this icon.
		 */
		setContextMenu(menu: Menu): void;
		/**
		 * Sets when the tray's icon background becomes highlighted (in blue). Note: You
		 * can use highlightMode with a BrowserWindow by toggling between 'never' and
		 * 'always' modes when the window visibility changes.
		 */
		setHighlightMode(mode: 'selection' | 'always' | 'never'): void;
		/**
		 * Sets the image associated with this tray icon.
		 */
		setImage(image: NativeImage | string): void;
		/**
		 * Sets the image associated with this tray icon when pressed on macOS.
		 */
		setPressedImage(image: NativeImage): void;
		/**
		 * Sets the title displayed aside of the tray icon in the status bar.
		 */
		setTitle(title: string): void;
		/**
		 * Sets the hover text for this tray icon.
		 */
		setToolTip(toolTip: string): void;
	}

	interface UploadBlob {

		// Docs: http://electron.atom.io/docs/api/structures/upload-blob

		/**
		 * UUID of blob data to upload.
		 */
		blobUUID: string;
		/**
		 * blob.
		 */
		type: string;
	}

	interface UploadData {

		// Docs: http://electron.atom.io/docs/api/structures/upload-data

		/**
		 * UUID of blob data. Use method to retrieve the data.
		 */
		blobUUID: string;
		/**
		 * Content being sent.
		 */
		bytes: Buffer;
		/**
		 * Path of file being uploaded.
		 */
		file: string;
	}

	interface UploadFile {

		// Docs: http://electron.atom.io/docs/api/structures/upload-file

		/**
		 * Path of file to be uploaded.
		 */
		filePath: string;
		/**
		 * Number of bytes to read from offset. Defaults to 0.
		 */
		length: number;
		/**
		 * Last Modification time in number of seconds sine the UNIX epoch.
		 */
		modificationTime: number;
		/**
		 * Defaults to 0.
		 */
		offset: number;
		/**
		 * file.
		 */
		type: string;
	}

	interface UploadFileSystem {

		// Docs: http://electron.atom.io/docs/api/structures/upload-file-system

		/**
		 * FileSystem url to read data for upload.
		 */
		filsSystemURL: string;
		/**
		 * Number of bytes to read from offset. Defaults to 0.
		 */
		length: number;
		/**
		 * Last Modification time in number of seconds sine the UNIX epoch.
		 */
		modificationTime: number;
		/**
		 * Defaults to 0.
		 */
		offset: number;
		/**
		 * fileSystem.
		 */
		type: string;
	}

	interface UploadRawData {

		// Docs: http://electron.atom.io/docs/api/structures/upload-raw-data

		/**
		 * Data to be uploaded.
		 */
		bytes: Buffer;
		/**
		 * rawData.
		 */
		type: string;
	}

	class WebContents extends EventEmitter {

		// Docs: http://electron.atom.io/docs/api/web-contents

		static fromId(id: number): WebContents;
		static getAllWebContents(): WebContents[];
		static getFocusedWebContents(): WebContents;
		/**
		 * Emitted before dispatching the keydown and keyup events in the page. Calling
		 * event.preventDefault will prevent the page keydown/keyup events and the menu
		 * shortcuts. To only prevent the menu shortcuts, use setIgnoreMenuShortcuts:
		 */
		on(event: 'before-input-event', listener: (event: Event,
			/**
			 * Input properties
			 */
			input: Input) => void): this;
		once(event: 'before-input-event', listener: (event: Event,
			/**
			 * Input properties
			 */
			input: Input) => void): this;
		addListener(event: 'before-input-event', listener: (event: Event,
			/**
			 * Input properties
			 */
			input: Input) => void): this;
		removeListener(event: 'before-input-event', listener: (event: Event,
			/**
			 * Input properties
			 */
			input: Input) => void): this;
		/**
		 * Emitted when failed to verify the certificate for url. The usage is the same
		 * with the certificate-error event of app.
		 */
		on(event: 'certificate-error', listener: (event: Event,
			url: string,
			/**
			 * The error code
			 */
			error: string,
			certificate: Certificate,
			callback: (isTrusted: boolean) => void) => void): this;
		once(event: 'certificate-error', listener: (event: Event,
			url: string,
			/**
			 * The error code
			 */
			error: string,
			certificate: Certificate,
			callback: (isTrusted: boolean) => void) => void): this;
		addListener(event: 'certificate-error', listener: (event: Event,
			url: string,
			/**
			 * The error code
			 */
			error: string,
			certificate: Certificate,
			callback: (isTrusted: boolean) => void) => void): this;
		removeListener(event: 'certificate-error', listener: (event: Event,
			url: string,
			/**
			 * The error code
			 */
			error: string,
			certificate: Certificate,
			callback: (isTrusted: boolean) => void) => void): this;
		/**
		 * Emitted when there is a new context menu that needs to be handled.
		 */
		on(event: 'context-menu', listener: (event: Event,
			params: ContextMenuParams) => void): this;
		once(event: 'context-menu', listener: (event: Event,
			params: ContextMenuParams) => void): this;
		addListener(event: 'context-menu', listener: (event: Event,
			params: ContextMenuParams) => void): this;
		removeListener(event: 'context-menu', listener: (event: Event,
			params: ContextMenuParams) => void): this;
		/**
		 * Emitted when the renderer process crashes or is killed.
		 */
		on(event: 'crashed', listener: (event: Event,
			killed: boolean) => void): this;
		once(event: 'crashed', listener: (event: Event,
			killed: boolean) => void): this;
		addListener(event: 'crashed', listener: (event: Event,
			killed: boolean) => void): this;
		removeListener(event: 'crashed', listener: (event: Event,
			killed: boolean) => void): this;
		/**
		 * Emitted when the cursor's type changes. The type parameter can be default,
		 * crosshair, pointer, text, wait, help, e-resize, n-resize, ne-resize, nw-resize,
		 * s-resize, se-resize, sw-resize, w-resize, ns-resize, ew-resize, nesw-resize,
		 * nwse-resize, col-resize, row-resize, m-panning, e-panning, n-panning,
		 * ne-panning, nw-panning, s-panning, se-panning, sw-panning, w-panning, move,
		 * vertical-text, cell, context-menu, alias, progress, nodrop, copy, none,
		 * not-allowed, zoom-in, zoom-out, grab, grabbing, custom. If the type parameter is
		 * custom, the image parameter will hold the custom cursor image in a NativeImage,
		 * and scale, size and hotspot will hold additional information about the custom
		 * cursor.
		 */
		on(event: 'cursor-changed', listener: (event: Event,
			type: string,
			image?: NativeImage,
			/**
			 * scaling factor for the custom cursor
			 */
			scale?: number,
			/**
			 * the size of the `image`
			 */
			size?: Size,
			/**
			 * coordinates of the custom cursor's hotspot
			 */
			hotspot?: Point) => void): this;
		once(event: 'cursor-changed', listener: (event: Event,
			type: string,
			image?: NativeImage,
			/**
			 * scaling factor for the custom cursor
			 */
			scale?: number,
			/**
			 * the size of the `image`
			 */
			size?: Size,
			/**
			 * coordinates of the custom cursor's hotspot
			 */
			hotspot?: Point) => void): this;
		addListener(event: 'cursor-changed', listener: (event: Event,
			type: string,
			image?: NativeImage,
			/**
			 * scaling factor for the custom cursor
			 */
			scale?: number,
			/**
			 * the size of the `image`
			 */
			size?: Size,
			/**
			 * coordinates of the custom cursor's hotspot
			 */
			hotspot?: Point) => void): this;
		removeListener(event: 'cursor-changed', listener: (event: Event,
			type: string,
			image?: NativeImage,
			/**
			 * scaling factor for the custom cursor
			 */
			scale?: number,
			/**
			 * the size of the `image`
			 */
			size?: Size,
			/**
			 * coordinates of the custom cursor's hotspot
			 */
			hotspot?: Point) => void): this;
		/**
		 * Emitted when webContents is destroyed.
		 */
		on(event: 'destroyed', listener: Function): this;
		once(event: 'destroyed', listener: Function): this;
		addListener(event: 'destroyed', listener: Function): this;
		removeListener(event: 'destroyed', listener: Function): this;
		/**
		 * Emitted when DevTools is closed.
		 */
		on(event: 'devtools-closed', listener: Function): this;
		once(event: 'devtools-closed', listener: Function): this;
		addListener(event: 'devtools-closed', listener: Function): this;
		removeListener(event: 'devtools-closed', listener: Function): this;
		/**
		 * Emitted when DevTools is focused / opened.
		 */
		on(event: 'devtools-focused', listener: Function): this;
		once(event: 'devtools-focused', listener: Function): this;
		addListener(event: 'devtools-focused', listener: Function): this;
		removeListener(event: 'devtools-focused', listener: Function): this;
		/**
		 * Emitted when DevTools is opened.
		 */
		on(event: 'devtools-opened', listener: Function): this;
		once(event: 'devtools-opened', listener: Function): this;
		addListener(event: 'devtools-opened', listener: Function): this;
		removeListener(event: 'devtools-opened', listener: Function): this;
		/**
		 * Emitted when the devtools window instructs the webContents to reload
		 */
		on(event: 'devtools-reload-page', listener: Function): this;
		once(event: 'devtools-reload-page', listener: Function): this;
		addListener(event: 'devtools-reload-page', listener: Function): this;
		removeListener(event: 'devtools-reload-page', listener: Function): this;
		/**
		 * Emitted when a page's theme color changes. This is usually due to encountering a
		 * meta tag:
		 */
		on(event: 'did-change-theme-color', listener: Function): this;
		once(event: 'did-change-theme-color', listener: Function): this;
		addListener(event: 'did-change-theme-color', listener: Function): this;
		removeListener(event: 'did-change-theme-color', listener: Function): this;
		/**
		 * This event is like did-finish-load but emitted when the load failed or was
		 * cancelled, e.g. window.stop() is invoked. The full list of error codes and their
		 * meaning is available here.
		 */
		on(event: 'did-fail-load', listener: (event: Event,
			errorCode: number,
			errorDescription: string,
			validatedURL: string,
			isMainFrame: boolean) => void): this;
		once(event: 'did-fail-load', listener: (event: Event,
			errorCode: number,
			errorDescription: string,
			validatedURL: string,
			isMainFrame: boolean) => void): this;
		addListener(event: 'did-fail-load', listener: (event: Event,
			errorCode: number,
			errorDescription: string,
			validatedURL: string,
			isMainFrame: boolean) => void): this;
		removeListener(event: 'did-fail-load', listener: (event: Event,
			errorCode: number,
			errorDescription: string,
			validatedURL: string,
			isMainFrame: boolean) => void): this;
		/**
		 * Emitted when the navigation is done, i.e. the spinner of the tab has stopped
		 * spinning, and the onload event was dispatched.
		 */
		on(event: 'did-finish-load', listener: Function): this;
		once(event: 'did-finish-load', listener: Function): this;
		addListener(event: 'did-finish-load', listener: Function): this;
		removeListener(event: 'did-finish-load', listener: Function): this;
		/**
		 * Emitted when a frame has done navigation.
		 */
		on(event: 'did-frame-finish-load', listener: (event: Event,
			isMainFrame: boolean) => void): this;
		once(event: 'did-frame-finish-load', listener: (event: Event,
			isMainFrame: boolean) => void): this;
		addListener(event: 'did-frame-finish-load', listener: (event: Event,
			isMainFrame: boolean) => void): this;
		removeListener(event: 'did-frame-finish-load', listener: (event: Event,
			isMainFrame: boolean) => void): this;
		/**
		 * Emitted when a redirect is received while requesting a resource.
		 */
		on(event: 'did-get-redirect-request', listener: (event: Event,
			oldURL: string,
			newURL: string,
			isMainFrame: boolean,
			httpResponseCode: number,
			requestMethod: string,
			referrer: string,
			headers: any) => void): this;
		once(event: 'did-get-redirect-request', listener: (event: Event,
			oldURL: string,
			newURL: string,
			isMainFrame: boolean,
			httpResponseCode: number,
			requestMethod: string,
			referrer: string,
			headers: any) => void): this;
		addListener(event: 'did-get-redirect-request', listener: (event: Event,
			oldURL: string,
			newURL: string,
			isMainFrame: boolean,
			httpResponseCode: number,
			requestMethod: string,
			referrer: string,
			headers: any) => void): this;
		removeListener(event: 'did-get-redirect-request', listener: (event: Event,
			oldURL: string,
			newURL: string,
			isMainFrame: boolean,
			httpResponseCode: number,
			requestMethod: string,
			referrer: string,
			headers: any) => void): this;
		/**
		 * Emitted when details regarding a requested resource are available. status
		 * indicates the socket connection to download the resource.
		 */
		on(event: 'did-get-response-details', listener: (event: Event,
			status: boolean,
			newURL: string,
			originalURL: string,
			httpResponseCode: number,
			requestMethod: string,
			referrer: string,
			headers: any,
			resourceType: string) => void): this;
		once(event: 'did-get-response-details', listener: (event: Event,
			status: boolean,
			newURL: string,
			originalURL: string,
			httpResponseCode: number,
			requestMethod: string,
			referrer: string,
			headers: any,
			resourceType: string) => void): this;
		addListener(event: 'did-get-response-details', listener: (event: Event,
			status: boolean,
			newURL: string,
			originalURL: string,
			httpResponseCode: number,
			requestMethod: string,
			referrer: string,
			headers: any,
			resourceType: string) => void): this;
		removeListener(event: 'did-get-response-details', listener: (event: Event,
			status: boolean,
			newURL: string,
			originalURL: string,
			httpResponseCode: number,
			requestMethod: string,
			referrer: string,
			headers: any,
			resourceType: string) => void): this;
		/**
		 * Emitted when a navigation is done. This event is not emitted for in-page
		 * navigations, such as clicking anchor links or updating the window.location.hash.
		 * Use did-navigate-in-page event for this purpose.
		 */
		on(event: 'did-navigate', listener: (event: Event,
			url: string) => void): this;
		once(event: 'did-navigate', listener: (event: Event,
			url: string) => void): this;
		addListener(event: 'did-navigate', listener: (event: Event,
			url: string) => void): this;
		removeListener(event: 'did-navigate', listener: (event: Event,
			url: string) => void): this;
		/**
		 * Emitted when an in-page navigation happened. When in-page navigation happens,
		 * the page URL changes but does not cause navigation outside of the page. Examples
		 * of this occurring are when anchor links are clicked or when the DOM hashchange
		 * event is triggered.
		 */
		on(event: 'did-navigate-in-page', listener: (event: Event,
			url: string,
			isMainFrame: boolean) => void): this;
		once(event: 'did-navigate-in-page', listener: (event: Event,
			url: string,
			isMainFrame: boolean) => void): this;
		addListener(event: 'did-navigate-in-page', listener: (event: Event,
			url: string,
			isMainFrame: boolean) => void): this;
		removeListener(event: 'did-navigate-in-page', listener: (event: Event,
			url: string,
			isMainFrame: boolean) => void): this;
		/**
		 * Corresponds to the points in time when the spinner of the tab started spinning.
		 */
		on(event: 'did-start-loading', listener: Function): this;
		once(event: 'did-start-loading', listener: Function): this;
		addListener(event: 'did-start-loading', listener: Function): this;
		removeListener(event: 'did-start-loading', listener: Function): this;
		/**
		 * Corresponds to the points in time when the spinner of the tab stopped spinning.
		 */
		on(event: 'did-stop-loading', listener: Function): this;
		once(event: 'did-stop-loading', listener: Function): this;
		addListener(event: 'did-stop-loading', listener: Function): this;
		removeListener(event: 'did-stop-loading', listener: Function): this;
		/**
		 * Emitted when the document in the given frame is loaded.
		 */
		on(event: 'dom-ready', listener: (event: Event) => void): this;
		once(event: 'dom-ready', listener: (event: Event) => void): this;
		addListener(event: 'dom-ready', listener: (event: Event) => void): this;
		removeListener(event: 'dom-ready', listener: (event: Event) => void): this;
		/**
		 * Emitted when a result is available for [webContents.findInPage] request.
		 */
		on(event: 'found-in-page', listener: (event: Event,
			result: Result) => void): this;
		once(event: 'found-in-page', listener: (event: Event,
			result: Result) => void): this;
		addListener(event: 'found-in-page', listener: (event: Event,
			result: Result) => void): this;
		removeListener(event: 'found-in-page', listener: (event: Event,
			result: Result) => void): this;
		/**
		 * Emitted when webContents wants to do basic auth. The usage is the same with the
		 * login event of app.
		 */
		on(event: 'login', listener: (event: Event,
			request: Request,
			authInfo: AuthInfo,
			callback: (username: string, password: string) => void) => void): this;
		once(event: 'login', listener: (event: Event,
			request: Request,
			authInfo: AuthInfo,
			callback: (username: string, password: string) => void) => void): this;
		addListener(event: 'login', listener: (event: Event,
			request: Request,
			authInfo: AuthInfo,
			callback: (username: string, password: string) => void) => void): this;
		removeListener(event: 'login', listener: (event: Event,
			request: Request,
			authInfo: AuthInfo,
			callback: (username: string, password: string) => void) => void): this;
		/**
		 * Emitted when media is paused or done playing.
		 */
		on(event: 'media-paused', listener: Function): this;
		once(event: 'media-paused', listener: Function): this;
		addListener(event: 'media-paused', listener: Function): this;
		removeListener(event: 'media-paused', listener: Function): this;
		/**
		 * Emitted when media starts playing.
		 */
		on(event: 'media-started-playing', listener: Function): this;
		once(event: 'media-started-playing', listener: Function): this;
		addListener(event: 'media-started-playing', listener: Function): this;
		removeListener(event: 'media-started-playing', listener: Function): this;
		/**
		 * Emitted when the page requests to open a new window for a url. It could be
		 * requested by window.open or an external link like <a target='_blank'>. By
		 * default a new BrowserWindow will be created for the url. Calling
		 * event.preventDefault() will prevent Electron from automatically creating a new
		 * BrowserWindow. If you call event.preventDefault() and manually create a new
		 * BrowserWindow then you must set event.newGuest to reference the new
		 * BrowserWindow instance, failing to do so may result in unexpected behavior. For
		 * example:
		 */
		on(event: 'new-window', listener: (event: Event,
			url: string,
			frameName: string,
			/**
			 * Can be `default`, `foreground-tab`, `background-tab`, `new-window`,
			 * `save-to-disk` and `other`.
			 */
			disposition: ('default' | 'foreground-tab' | 'background-tab' | 'new-window' | 'save-to-disk' | 'other'),
			/**
			 * The options which will be used for creating the new `BrowserWindow`.
			 */
			options: any,
			/**
			 * The non-standard features (features not handled by Chromium or Electron) given
			 * to `window.open()`.
			 */
			additionalFeatures: string[]) => void): this;
		once(event: 'new-window', listener: (event: Event,
			url: string,
			frameName: string,
			/**
			 * Can be `default`, `foreground-tab`, `background-tab`, `new-window`,
			 * `save-to-disk` and `other`.
			 */
			disposition: ('default' | 'foreground-tab' | 'background-tab' | 'new-window' | 'save-to-disk' | 'other'),
			/**
			 * The options which will be used for creating the new `BrowserWindow`.
			 */
			options: any,
			/**
			 * The non-standard features (features not handled by Chromium or Electron) given
			 * to `window.open()`.
			 */
			additionalFeatures: string[]) => void): this;
		addListener(event: 'new-window', listener: (event: Event,
			url: string,
			frameName: string,
			/**
			 * Can be `default`, `foreground-tab`, `background-tab`, `new-window`,
			 * `save-to-disk` and `other`.
			 */
			disposition: ('default' | 'foreground-tab' | 'background-tab' | 'new-window' | 'save-to-disk' | 'other'),
			/**
			 * The options which will be used for creating the new `BrowserWindow`.
			 */
			options: any,
			/**
			 * The non-standard features (features not handled by Chromium or Electron) given
			 * to `window.open()`.
			 */
			additionalFeatures: string[]) => void): this;
		removeListener(event: 'new-window', listener: (event: Event,
			url: string,
			frameName: string,
			/**
			 * Can be `default`, `foreground-tab`, `background-tab`, `new-window`,
			 * `save-to-disk` and `other`.
			 */
			disposition: ('default' | 'foreground-tab' | 'background-tab' | 'new-window' | 'save-to-disk' | 'other'),
			/**
			 * The options which will be used for creating the new `BrowserWindow`.
			 */
			options: any,
			/**
			 * The non-standard features (features not handled by Chromium or Electron) given
			 * to `window.open()`.
			 */
			additionalFeatures: string[]) => void): this;
		/**
		 * Emitted when page receives favicon urls.
		 */
		on(event: 'page-favicon-updated', listener: (event: Event,
			/**
			 * Array of URLs
			 */
			favicons: string[]) => void): this;
		once(event: 'page-favicon-updated', listener: (event: Event,
			/**
			 * Array of URLs
			 */
			favicons: string[]) => void): this;
		addListener(event: 'page-favicon-updated', listener: (event: Event,
			/**
			 * Array of URLs
			 */
			favicons: string[]) => void): this;
		removeListener(event: 'page-favicon-updated', listener: (event: Event,
			/**
			 * Array of URLs
			 */
			favicons: string[]) => void): this;
		/**
		 * Emitted when a new frame is generated. Only the dirty area is passed in the
		 * buffer.
		 */
		on(event: 'paint', listener: (event: Event,
			dirtyRect: Rectangle,
			/**
			 * The image data of the whole frame.
			 */
			image: NativeImage) => void): this;
		once(event: 'paint', listener: (event: Event,
			dirtyRect: Rectangle,
			/**
			 * The image data of the whole frame.
			 */
			image: NativeImage) => void): this;
		addListener(event: 'paint', listener: (event: Event,
			dirtyRect: Rectangle,
			/**
			 * The image data of the whole frame.
			 */
			image: NativeImage) => void): this;
		removeListener(event: 'paint', listener: (event: Event,
			dirtyRect: Rectangle,
			/**
			 * The image data of the whole frame.
			 */
			image: NativeImage) => void): this;
		/**
		 * Emitted when a plugin process has crashed.
		 */
		on(event: 'plugin-crashed', listener: (event: Event,
			name: string,
			version: string) => void): this;
		once(event: 'plugin-crashed', listener: (event: Event,
			name: string,
			version: string) => void): this;
		addListener(event: 'plugin-crashed', listener: (event: Event,
			name: string,
			version: string) => void): this;
		removeListener(event: 'plugin-crashed', listener: (event: Event,
			name: string,
			version: string) => void): this;
		/**
		 * Emitted when bluetooth device needs to be selected on call to
		 * navigator.bluetooth.requestDevice. To use navigator.bluetooth api webBluetooth
		 * should be enabled.  If event.preventDefault is not called, first available
		 * device will be selected. callback should be called with deviceId to be selected,
		 * passing empty string to callback will cancel the request.
		 */
		on(event: 'select-bluetooth-device', listener: (event: Event,
			devices: BluetoothDevice[],
			callback: (deviceId: string) => void) => void): this;
		once(event: 'select-bluetooth-device', listener: (event: Event,
			devices: BluetoothDevice[],
			callback: (deviceId: string) => void) => void): this;
		addListener(event: 'select-bluetooth-device', listener: (event: Event,
			devices: BluetoothDevice[],
			callback: (deviceId: string) => void) => void): this;
		removeListener(event: 'select-bluetooth-device', listener: (event: Event,
			devices: BluetoothDevice[],
			callback: (deviceId: string) => void) => void): this;
		/**
		 * Emitted when a client certificate is requested. The usage is the same with the
		 * select-client-certificate event of app.
		 */
		on(event: 'select-client-certificate', listener: (event: Event,
			url: string,
			certificateList: Certificate[],
			callback: (certificate: Certificate) => void) => void): this;
		once(event: 'select-client-certificate', listener: (event: Event,
			url: string,
			certificateList: Certificate[],
			callback: (certificate: Certificate) => void) => void): this;
		addListener(event: 'select-client-certificate', listener: (event: Event,
			url: string,
			certificateList: Certificate[],
			callback: (certificate: Certificate) => void) => void): this;
		removeListener(event: 'select-client-certificate', listener: (event: Event,
			url: string,
			certificateList: Certificate[],
			callback: (certificate: Certificate) => void) => void): this;
		/**
		 * Emitted when mouse moves over a link or the keyboard moves the focus to a link.
		 */
		on(event: 'update-target-url', listener: (event: Event,
			url: string) => void): this;
		once(event: 'update-target-url', listener: (event: Event,
			url: string) => void): this;
		addListener(event: 'update-target-url', listener: (event: Event,
			url: string) => void): this;
		removeListener(event: 'update-target-url', listener: (event: Event,
			url: string) => void): this;
		/**
		 * Emitted when a <webview>'s web contents is being attached to this web contents.
		 * Calling event.preventDefault() will destroy the guest page. This event can be
		 * used to configure webPreferences for the webContents of a <webview> before it's
		 * loaded, and provides the ability to set settings that can't be set via <webview>
		 * attributes. Note: The specified preload script option will be appear as
		 * preloadURL (not preload) in the webPreferences object emitted with this event.
		 */
		on(event: 'will-attach-webview', listener: (event: Event,
			/**
			 * The web preferences that will be used by the guest page. This object can be
			 * modified to adjust the preferences for the guest page.
			 */
			webPreferences: any,
			/**
			 * The other `<webview>` parameters such as the `src` URL. This object can be
			 * modified to adjust the parameters of the guest page.
			 */
			params: any) => void): this;
		once(event: 'will-attach-webview', listener: (event: Event,
			/**
			 * The web preferences that will be used by the guest page. This object can be
			 * modified to adjust the preferences for the guest page.
			 */
			webPreferences: any,
			/**
			 * The other `<webview>` parameters such as the `src` URL. This object can be
			 * modified to adjust the parameters of the guest page.
			 */
			params: any) => void): this;
		addListener(event: 'will-attach-webview', listener: (event: Event,
			/**
			 * The web preferences that will be used by the guest page. This object can be
			 * modified to adjust the preferences for the guest page.
			 */
			webPreferences: any,
			/**
			 * The other `<webview>` parameters such as the `src` URL. This object can be
			 * modified to adjust the parameters of the guest page.
			 */
			params: any) => void): this;
		removeListener(event: 'will-attach-webview', listener: (event: Event,
			/**
			 * The web preferences that will be used by the guest page. This object can be
			 * modified to adjust the preferences for the guest page.
			 */
			webPreferences: any,
			/**
			 * The other `<webview>` parameters such as the `src` URL. This object can be
			 * modified to adjust the parameters of the guest page.
			 */
			params: any) => void): this;
		/**
		 * Emitted when a user or the page wants to start navigation. It can happen when
		 * the window.location object is changed or a user clicks a link in the page. This
		 * event will not emit when the navigation is started programmatically with APIs
		 * like webContents.loadURL and webContents.back. It is also not emitted for
		 * in-page navigations, such as clicking anchor links or updating the
		 * window.location.hash. Use did-navigate-in-page event for this purpose. Calling
		 * event.preventDefault() will prevent the navigation.
		 */
		on(event: 'will-navigate', listener: (event: Event,
			url: string) => void): this;
		once(event: 'will-navigate', listener: (event: Event,
			url: string) => void): this;
		addListener(event: 'will-navigate', listener: (event: Event,
			url: string) => void): this;
		removeListener(event: 'will-navigate', listener: (event: Event,
			url: string) => void): this;
		/**
		 * Emitted when a beforeunload event handler is attempting to cancel a page unload.
		 * Calling event.preventDefault() will ignore the beforeunload event handler and
		 * allow the page to be unloaded.
		 */
		on(event: 'will-prevent-unload', listener: (event: Event) => void): this;
		once(event: 'will-prevent-unload', listener: (event: Event) => void): this;
		addListener(event: 'will-prevent-unload', listener: (event: Event) => void): this;
		removeListener(event: 'will-prevent-unload', listener: (event: Event) => void): this;
		/**
		 * Adds the specified path to DevTools workspace. Must be used after DevTools
		 * creation:
		 */
		addWorkSpace(path: string): void;
		/**
		 * Begin subscribing for presentation events and captured frames, the callback will
		 * be called with callback(frameBuffer, dirtyRect) when there is a presentation
		 * event. The frameBuffer is a Buffer that contains raw pixel data. On most
		 * machines, the pixel data is effectively stored in 32bit BGRA format, but the
		 * actual representation depends on the endianness of the processor (most modern
		 * processors are little-endian, on machines with big-endian processors the data is
		 * in 32bit ARGB format). The dirtyRect is an object with x, y, width, height
		 * properties that describes which part of the page was repainted. If onlyDirty is
		 * set to true, frameBuffer will only contain the repainted area. onlyDirty
		 * defaults to false.
		 */
		beginFrameSubscription(callback: (frameBuffer: Buffer, dirtyRect: Rectangle) => void): void;
		/**
		 * Begin subscribing for presentation events and captured frames, the callback will
		 * be called with callback(frameBuffer, dirtyRect) when there is a presentation
		 * event. The frameBuffer is a Buffer that contains raw pixel data. On most
		 * machines, the pixel data is effectively stored in 32bit BGRA format, but the
		 * actual representation depends on the endianness of the processor (most modern
		 * processors are little-endian, on machines with big-endian processors the data is
		 * in 32bit ARGB format). The dirtyRect is an object with x, y, width, height
		 * properties that describes which part of the page was repainted. If onlyDirty is
		 * set to true, frameBuffer will only contain the repainted area. onlyDirty
		 * defaults to false.
		 */
		beginFrameSubscription(onlyDirty: boolean, callback: (frameBuffer: Buffer, dirtyRect: Rectangle) => void): void;
		canGoBack(): boolean;
		canGoForward(): boolean;
		canGoToOffset(offset: number): boolean;
		/**
		 * Captures a snapshot of the page within rect. Upon completion callback will be
		 * called with callback(image). The image is an instance of NativeImage that stores
		 * data of the snapshot. Omitting rect will capture the whole visible page.
		 */
		capturePage(rect: Rectangle, callback: (image: NativeImage) => void): void;
		/**
		 * Captures a snapshot of the page within rect. Upon completion callback will be
		 * called with callback(image). The image is an instance of NativeImage that stores
		 * data of the snapshot. Omitting rect will capture the whole visible page.
		 */
		capturePage(callback: (image: NativeImage) => void): void;
		/**
		 * Clears the navigation history.
		 */
		clearHistory(): void;
		/**
		 * Closes the devtools.
		 */
		closeDevTools(): void;
		/**
		 * Executes the editing command copy in web page.
		 */
		copy(): void;
		/**
		 * Copy the image at the given position to the clipboard.
		 */
		copyImageAt(x: number, y: number): void;
		/**
		 * Executes the editing command cut in web page.
		 */
		cut(): void;
		/**
		 * Executes the editing command delete in web page.
		 */
		delete(): void;
		/**
		 * Disable device emulation enabled by webContents.enableDeviceEmulation.
		 */
		disableDeviceEmulation(): void;
		/**
		 * Initiates a download of the resource at url without navigating. The
		 * will-download event of session will be triggered.
		 */
		downloadURL(url: string): void;
		/**
		 * Enable device emulation with the given parameters.
		 */
		enableDeviceEmulation(parameters: Parameters): void;
		/**
		 * End subscribing for frame presentation events.
		 */
		endFrameSubscription(): void;
		/**
		 * Evaluates code in page. In the browser window some HTML APIs like
		 * requestFullScreen can only be invoked by a gesture from the user. Setting
		 * userGesture to true will remove this limitation. If the result of the executed
		 * code is a promise the callback result will be the resolved value of the promise.
		 *  We recommend that you use the returned Promise to handle code that results in a
		 * Promise.
		 */
		executeJavaScript(code: string, userGesture?: boolean, callback?: (result: any) => void): Promise<any>;
		/**
		 * Starts a request to find all matches for the text in the web page and returns an
		 * Integer representing the request id used for the request. The result of the
		 * request can be obtained by subscribing to found-in-page event.
		 */
		findInPage(text: string, options?: FindInPageOptions): void;
		/**
		 * Focuses the web page.
		 */
		focus(): void;
		getFrameRate(): number;
		getOSProcessId(): number;
		/**
		 * Get the system printer list.
		 */
		getPrinters(): PrinterInfo[];
		getTitle(): string;
		getURL(): string;
		getUserAgent(): string;
		getWebRTCIPHandlingPolicy(): string;
		/**
		 * Sends a request to get current zoom factor, the callback will be called with
		 * callback(zoomFactor).
		 */
		getZoomFactor(callback: (zoomFactor: number) => void): void;
		/**
		 * Sends a request to get current zoom level, the callback will be called with
		 * callback(zoomLevel).
		 */
		getZoomLevel(callback: (zoomLevel: number) => void): void;
		/**
		 * Makes the browser go back a web page.
		 */
		goBack(): void;
		/**
		 * Makes the browser go forward a web page.
		 */
		goForward(): void;
		/**
		 * Navigates browser to the specified absolute web page index.
		 */
		goToIndex(index: number): void;
		/**
		 * Navigates to the specified offset from the "current entry".
		 */
		goToOffset(offset: number): void;
		/**
		 * Checks if any ServiceWorker is registered and returns a boolean as response to
		 * callback.
		 */
		hasServiceWorker(callback: (hasWorker: boolean) => void): void;
		/**
		 * Injects CSS into the current web page.
		 */
		insertCSS(css: string): void;
		/**
		 * Inserts text to the focused element.
		 */
		insertText(text: string): void;
		/**
		 * Starts inspecting element at position (x, y).
		 */
		inspectElement(x: number, y: number): void;
		/**
		 * Opens the developer tools for the service worker context.
		 */
		inspectServiceWorker(): void;
		/**
		 * Schedules a full repaint of the window this web contents is in. If offscreen
		 * rendering is enabled invalidates the frame and generates a new one through the
		 * 'paint' event.
		 */
		invalidate(): void;
		isAudioMuted(): boolean;
		isCrashed(): boolean;
		isDestroyed(): boolean;
		isDevToolsFocused(): boolean;
		isDevToolsOpened(): boolean;
		isFocused(): boolean;
		isLoading(): boolean;
		isLoadingMainFrame(): boolean;
		isOffscreen(): boolean;
		isPainting(): boolean;
		isWaitingForResponse(): boolean;
		/**
		 * Loads the url in the window. The url must contain the protocol prefix, e.g. the
		 * http:// or file://. If the load should bypass http cache then use the pragma
		 * header to achieve it.
		 */
		loadURL(url: string, options?: LoadURLOptions): void;
		/**
		 * Opens the devtools.
		 */
		openDevTools(options?: OpenDevToolsOptions): void;
		/**
		 * Executes the editing command paste in web page.
		 */
		paste(): void;
		/**
		 * Executes the editing command pasteAndMatchStyle in web page.
		 */
		pasteAndMatchStyle(): void;
		/**
		 * Prints window's web page. When silent is set to true, Electron will pick the
		 * system's default printer if deviceName is empty and the default settings for
		 * printing. Calling window.print() in web page is equivalent to calling
		 * webContents.print({silent: false, printBackground: false, deviceName: ''}). Use
		 * page-break-before: always; CSS style to force to print to a new page.
		 */
		print(options?: PrintOptions): void;
		/**
		 * Prints window's web page as PDF with Chromium's preview printing custom
		 * settings. The callback will be called with callback(error, data) on completion.
		 * The data is a Buffer that contains the generated PDF data. The landscape will be
		 * ignored if @page CSS at-rule is used in the web page. By default, an empty
		 * options will be regarded as: Use page-break-before: always; CSS style to force
		 * to print to a new page. An example of webContents.printToPDF:
		 */
		printToPDF(options: PrintToPDFOptions, callback: (error: Error, data: Buffer) => void): void;
		/**
		 * Executes the editing command redo in web page.
		 */
		redo(): void;
		/**
		 * Reloads the current web page.
		 */
		reload(): void;
		/**
		 * Reloads current page and ignores cache.
		 */
		reloadIgnoringCache(): void;
		/**
		 * Removes the specified path from DevTools workspace.
		 */
		removeWorkSpace(path: string): void;
		/**
		 * Executes the editing command replace in web page.
		 */
		replace(text: string): void;
		/**
		 * Executes the editing command replaceMisspelling in web page.
		 */
		replaceMisspelling(text: string): void;
		savePage(fullPath: string, saveType: 'HTMLOnly' | 'HTMLComplete' | 'MHTML', callback: (error: Error) => void): boolean;
		/**
		 * Executes the editing command selectAll in web page.
		 */
		selectAll(): void;
		/**
		 * Send an asynchronous message to renderer process via channel, you can also send
		 * arbitrary arguments. Arguments will be serialized in JSON internally and hence
		 * no functions or prototype chain will be included. The renderer process can
		 * handle the message by listening to channel with the ipcRenderer module. An
		 * example of sending messages from the main process to the renderer process:
		 */
		send(channel: string, ...args: any[]): void;
		/**
		 * Sends an input event to the page. Note: The BrowserWindow containing the
		 * contents needs to be focused for sendInputEvent() to work. For keyboard events,
		 * the event object also have following properties: For mouse events, the event
		 * object also have following properties: For the mouseWheel event, the event
		 * object also have following properties:
		 */
		sendInputEvent(event: Event): void;
		/**
		 * Mute the audio on the current web page.
		 */
		setAudioMuted(muted: boolean): void;
		/**
		 * If offscreen rendering is enabled sets the frame rate to the specified number.
		 * Only values between 1 and 60 are accepted.
		 */
		setFrameRate(fps: number): void;
		/**
		 * Ignore application menu shortcuts while this web contents is focused.
		 */
		setIgnoreMenuShortcuts(ignore: boolean): void;
		/**
		 * Sets the maximum and minimum layout-based (i.e. non-visual) zoom level.
		 */
		setLayoutZoomLevelLimits(minimumLevel: number, maximumLevel: number): void;
		/**
		 * Set the size of the page. This is only supported for <webview> guest contents.
		 */
		setSize(options: SizeOptions): void;
		/**
		 * Overrides the user agent for this web page.
		 */
		setUserAgent(userAgent: string): void;
		/**
		 * Sets the maximum and minimum pinch-to-zoom level.
		 */
		setVisualZoomLevelLimits(minimumLevel: number, maximumLevel: number): void;
		/**
		 * Setting the WebRTC IP handling policy allows you to control which IPs are
		 * exposed via WebRTC.  See BrowserLeaks for more details.
		 */
		setWebRTCIPHandlingPolicy(policy: 'default' | 'default_public_interface_only' | 'default_public_and_private_interfaces' | 'disable_non_proxied_udp'): void;
		/**
		 * Changes the zoom factor to the specified factor. Zoom factor is zoom percent
		 * divided by 100, so 300% = 3.0.
		 */
		setZoomFactor(factor: number): void;
		/**
		 * Changes the zoom level to the specified level. The original size is 0 and each
		 * increment above or below represents zooming 20% larger or smaller to default
		 * limits of 300% and 50% of original size, respectively.
		 */
		setZoomLevel(level: number): void;
		/**
		 * Deprecated: Call setVisualZoomLevelLimits instead to set the visual zoom level
		 * limits. This method will be removed in Electron 2.0.
		 */
		setZoomLevelLimits(minimumLevel: number, maximumLevel: number): void;
		/**
		 * Shows pop-up dictionary that searches the selected word on the page.
		 */
		showDefinitionForSelection(): void;
		/**
		 * Sets the item as dragging item for current drag-drop operation, file is the
		 * absolute path of the file to be dragged, and icon is the image showing under the
		 * cursor when dragging.
		 */
		startDrag(item: Item): void;
		/**
		 * If offscreen rendering is enabled and not painting, start painting.
		 */
		startPainting(): void;
		/**
		 * Stops any pending navigation.
		 */
		stop(): void;
		/**
		 * Stops any findInPage request for the webContents with the provided action.
		 */
		stopFindInPage(action: 'clearSelection' | 'keepSelection' | 'activateSelection'): void;
		/**
		 * If offscreen rendering is enabled and painting, stop painting.
		 */
		stopPainting(): void;
		/**
		 * Toggles the developer tools.
		 */
		toggleDevTools(): void;
		/**
		 * Executes the editing command undo in web page.
		 */
		undo(): void;
		/**
		 * Unregisters any ServiceWorker if present and returns a boolean as response to
		 * callback when the JS promise is fulfilled or false when the JS promise is
		 * rejected.
		 */
		unregisterServiceWorker(callback: (success: boolean) => void): void;
		/**
		 * Executes the editing command unselect in web page.
		 */
		unselect(): void;
		debugger: Debugger;
		devToolsWebContents: WebContents;
		hostWebContents: WebContents;
		id: number;
		session: Session;
	}

	interface WebFrame extends EventEmitter {

		// Docs: http://electron.atom.io/docs/api/web-frame

		/**
		 * Attempts to free memory that is no longer being used (like images from a
		 * previous navigation). Note that blindly calling this method probably makes
		 * Electron slower since it will have to refill these emptied caches, you should
		 * only call it if an event in your app has occurred that makes you think your page
		 * is actually using less memory (i.e. you have navigated from a super heavy page
		 * to a mostly empty one, and intend to stay there).
		 */
		clearCache(): void;
		/**
		 * Evaluates code in page. In the browser window some HTML APIs like
		 * requestFullScreen can only be invoked by a gesture from the user. Setting
		 * userGesture to true will remove this limitation.
		 */
		executeJavaScript(code: string, userGesture?: boolean, callback?: (result: any) => void): Promise<any>;
		/**
		 * Returns an object describing usage information of Blink's internal memory
		 * caches. This will generate:
		 */
		getResourceUsage(): ResourceUsage;
		getZoomFactor(): number;
		getZoomLevel(): number;
		/**
		 * Inserts text to the focused element.
		 */
		insertText(text: string): void;
		/**
		 * Resources will be loaded from this scheme regardless of the current page's
		 * Content Security Policy.
		 */
		registerURLSchemeAsBypassingCSP(scheme: string): void;
		/**
		 * Registers the scheme as secure, bypasses content security policy for resources,
		 * allows registering ServiceWorker and supports fetch API. Specify an option with
		 * the value of false to omit it from the registration. An example of registering a
		 * privileged scheme, without bypassing Content Security Policy:
		 */
		registerURLSchemeAsPrivileged(scheme: string, options?: RegisterURLSchemeAsPrivilegedOptions): void;
		/**
		 * Registers the scheme as secure scheme. Secure schemes do not trigger mixed
		 * content warnings. For example, https and data are secure schemes because they
		 * cannot be corrupted by active network attackers.
		 */
		registerURLSchemeAsSecure(scheme: string): void;
		/**
		 * Sets the maximum and minimum layout-based (i.e. non-visual) zoom level.
		 */
		setLayoutZoomLevelLimits(minimumLevel: number, maximumLevel: number): void;
		/**
		 * Sets a provider for spell checking in input fields and text areas. The provider
		 * must be an object that has a spellCheck method that returns whether the word
		 * passed is correctly spelled. An example of using node-spellchecker as provider:
		 */
		setSpellCheckProvider(language: string, autoCorrectWord: boolean, provider: Provider): void;
		/**
		 * Sets the maximum and minimum pinch-to-zoom level.
		 */
		setVisualZoomLevelLimits(minimumLevel: number, maximumLevel: number): void;
		/**
		 * Changes the zoom factor to the specified factor. Zoom factor is zoom percent
		 * divided by 100, so 300% = 3.0.
		 */
		setZoomFactor(factor: number): void;
		/**
		 * Changes the zoom level to the specified level. The original size is 0 and each
		 * increment above or below represents zooming 20% larger or smaller to default
		 * limits of 300% and 50% of original size, respectively.
		 */
		setZoomLevel(level: number): void;
		/**
		 * Deprecated: Call setVisualZoomLevelLimits instead to set the visual zoom level
		 * limits. This method will be removed in Electron 2.0.
		 */
		setZoomLevelLimits(minimumLevel: number, maximumLevel: number): void;
	}

	class WebRequest extends EventEmitter {

		// Docs: http://electron.atom.io/docs/api/web-request

		/**
		 * The listener will be called with listener(details) when a server initiated
		 * redirect is about to occur.
		 */
		onBeforeRedirect(filter: OnBeforeRedirectFilter, listener: (details: OnBeforeRedirectDetails) => void): void;
		/**
		 * The listener will be called with listener(details, callback) when a request is
		 * about to occur. The uploadData is an array of UploadData objects. The callback
		 * has to be called with an response object.
		 */
		onBeforeRequest(filter: OnBeforeRequestFilter, listener: (details: OnBeforeRequestDetails, callback: (response: Response) => void) => void): void;
		/**
		 * The listener will be called with listener(details, callback) before sending an
		 * HTTP request, once the request headers are available. This may occur after a TCP
		 * connection is made to the server, but before any http data is sent. The callback
		 * has to be called with an response object.
		 */
		onBeforeSendHeaders(filter: OnBeforeSendHeadersFilter, listener: Function): void;
		/**
		 * The listener will be called with listener(details) when a request is completed.
		 */
		onCompleted(filter: OnCompletedFilter, listener: (details: OnCompletedDetails) => void): void;
		/**
		 * The listener will be called with listener(details) when an error occurs.
		 */
		onErrorOccurred(filter: OnErrorOccurredFilter, listener: (details: OnErrorOccurredDetails) => void): void;
		/**
		 * The listener will be called with listener(details, callback) when HTTP response
		 * headers of a request have been received. The callback has to be called with an
		 * response object.
		 */
		onHeadersReceived(filter: OnHeadersReceivedFilter, listener: Function): void;
		/**
		 * The listener will be called with listener(details) when first byte of the
		 * response body is received. For HTTP requests, this means that the status line
		 * and response headers are available.
		 */
		onResponseStarted(filter: OnResponseStartedFilter, listener: (details: OnResponseStartedDetails) => void): void;
		/**
		 * The listener will be called with listener(details) just before a request is
		 * going to be sent to the server, modifications of previous onBeforeSendHeaders
		 * response are visible by the time this listener is fired.
		 */
		onSendHeaders(filter: OnSendHeadersFilter, listener: (details: OnSendHeadersDetails) => void): void;
	}

	interface WebviewTag extends HTMLElement {

		// Docs: http://electron.atom.io/docs/api/webview-tag

		/**
		 * Fired when a load has committed. This includes navigation within the current
		 * document as well as subframe document-level loads, but does not include
		 * asynchronous resource loads.
		 */
		addEventListener(event: 'load-commit', listener: (event: LoadCommitEvent) => void, useCapture?: boolean): this;
		removeEventListener(event: 'load-commit', listener: (event: LoadCommitEvent) => void): this;
		/**
		 * Fired when the navigation is done, i.e. the spinner of the tab will stop
		 * spinning, and the onload event is dispatched.
		 */
		addEventListener(event: 'did-finish-load', listener: (event: Event) => void, useCapture?: boolean): this;
		removeEventListener(event: 'did-finish-load', listener: (event: Event) => void): this;
		/**
		 * This event is like did-finish-load, but fired when the load failed or was
		 * cancelled, e.g. window.stop() is invoked.
		 */
		addEventListener(event: 'did-fail-load', listener: (event: DidFailLoadEvent) => void, useCapture?: boolean): this;
		removeEventListener(event: 'did-fail-load', listener: (event: DidFailLoadEvent) => void): this;
		/**
		 * Fired when a frame has done navigation.
		 */
		addEventListener(event: 'did-frame-finish-load', listener: (event: DidFrameFinishLoadEvent) => void, useCapture?: boolean): this;
		removeEventListener(event: 'did-frame-finish-load', listener: (event: DidFrameFinishLoadEvent) => void): this;
		/**
		 * Corresponds to the points in time when the spinner of the tab starts spinning.
		 */
		addEventListener(event: 'did-start-loading', listener: (event: Event) => void, useCapture?: boolean): this;
		removeEventListener(event: 'did-start-loading', listener: (event: Event) => void): this;
		/**
		 * Corresponds to the points in time when the spinner of the tab stops spinning.
		 */
		addEventListener(event: 'did-stop-loading', listener: (event: Event) => void, useCapture?: boolean): this;
		removeEventListener(event: 'did-stop-loading', listener: (event: Event) => void): this;
		/**
		 * Fired when details regarding a requested resource is available. status indicates
		 * socket connection to download the resource.
		 */
		addEventListener(event: 'did-get-response-details', listener: (event: DidGetResponseDetailsEvent) => void, useCapture?: boolean): this;
		removeEventListener(event: 'did-get-response-details', listener: (event: DidGetResponseDetailsEvent) => void): this;
		/**
		 * Fired when a redirect was received while requesting a resource.
		 */
		addEventListener(event: 'did-get-redirect-request', listener: (event: DidGetRedirectRequestEvent) => void, useCapture?: boolean): this;
		removeEventListener(event: 'did-get-redirect-request', listener: (event: DidGetRedirectRequestEvent) => void): this;
		/**
		 * Fired when document in the given frame is loaded.
		 */
		addEventListener(event: 'dom-ready', listener: (event: Event) => void, useCapture?: boolean): this;
		removeEventListener(event: 'dom-ready', listener: (event: Event) => void): this;
		/**
		 * Fired when page title is set during navigation. explicitSet is false when title
		 * is synthesized from file url.
		 */
		addEventListener(event: 'page-title-updated', listener: (event: PageTitleUpdatedEvent) => void, useCapture?: boolean): this;
		removeEventListener(event: 'page-title-updated', listener: (event: PageTitleUpdatedEvent) => void): this;
		/**
		 * Fired when page receives favicon urls.
		 */
		addEventListener(event: 'page-favicon-updated', listener: (event: PageFaviconUpdatedEvent) => void, useCapture?: boolean): this;
		removeEventListener(event: 'page-favicon-updated', listener: (event: PageFaviconUpdatedEvent) => void): this;
		/**
		 * Fired when page enters fullscreen triggered by HTML API.
		 */
		addEventListener(event: 'enter-html-full-screen', listener: (event: Event) => void, useCapture?: boolean): this;
		removeEventListener(event: 'enter-html-full-screen', listener: (event: Event) => void): this;
		/**
		 * Fired when page leaves fullscreen triggered by HTML API.
		 */
		addEventListener(event: 'leave-html-full-screen', listener: (event: Event) => void, useCapture?: boolean): this;
		removeEventListener(event: 'leave-html-full-screen', listener: (event: Event) => void): this;
		/**
		 * Fired when the guest window logs a console message. The following example code
		 * forwards all log messages to the embedder's console without regard for log level
		 * or other properties.
		 */
		addEventListener(event: 'console-message', listener: (event: ConsoleMessageEvent) => void, useCapture?: boolean): this;
		removeEventListener(event: 'console-message', listener: (event: ConsoleMessageEvent) => void): this;
		/**
		 * Fired when a result is available for webview.findInPage request.
		 */
		addEventListener(event: 'found-in-page', listener: (event: FoundInPageEvent) => void, useCapture?: boolean): this;
		removeEventListener(event: 'found-in-page', listener: (event: FoundInPageEvent) => void): this;
		/**
		 * Fired when the guest page attempts to open a new browser window. The following
		 * example code opens the new url in system's default browser.
		 */
		addEventListener(event: 'new-window', listener: (event: NewWindowEvent) => void, useCapture?: boolean): this;
		removeEventListener(event: 'new-window', listener: (event: NewWindowEvent) => void): this;
		/**
		 * Emitted when a user or the page wants to start navigation. It can happen when
		 * the window.location object is changed or a user clicks a link in the page. This
		 * event will not emit when the navigation is started programmatically with APIs
		 * like <webview>.loadURL and <webview>.back. It is also not emitted during in-page
		 * navigation, such as clicking anchor links or updating the window.location.hash.
		 * Use did-navigate-in-page event for this purpose. Calling event.preventDefault()
		 * does NOT have any effect.
		 */
		addEventListener(event: 'will-navigate', listener: (event: WillNavigateEvent) => void, useCapture?: boolean): this;
		removeEventListener(event: 'will-navigate', listener: (event: WillNavigateEvent) => void): this;
		/**
		 * Emitted when a navigation is done. This event is not emitted for in-page
		 * navigations, such as clicking anchor links or updating the window.location.hash.
		 * Use did-navigate-in-page event for this purpose.
		 */
		addEventListener(event: 'did-navigate', listener: (event: DidNavigateEvent) => void, useCapture?: boolean): this;
		removeEventListener(event: 'did-navigate', listener: (event: DidNavigateEvent) => void): this;
		/**
		 * Emitted when an in-page navigation happened. When in-page navigation happens,
		 * the page URL changes but does not cause navigation outside of the page. Examples
		 * of this occurring are when anchor links are clicked or when the DOM hashchange
		 * event is triggered.
		 */
		addEventListener(event: 'did-navigate-in-page', listener: (event: DidNavigateInPageEvent) => void, useCapture?: boolean): this;
		removeEventListener(event: 'did-navigate-in-page', listener: (event: DidNavigateInPageEvent) => void): this;
		/**
		 * Fired when the guest page attempts to close itself. The following example code
		 * navigates the webview to about:blank when the guest attempts to close itself.
		 */
		addEventListener(event: 'close', listener: (event: Event) => void, useCapture?: boolean): this;
		removeEventListener(event: 'close', listener: (event: Event) => void): this;
		/**
		 * Fired when the guest page has sent an asynchronous message to embedder page.
		 * With sendToHost method and ipc-message event you can easily communicate between
		 * guest page and embedder page:
		 */
		addEventListener(event: 'ipc-message', listener: (event: IpcMessageEvent) => void, useCapture?: boolean): this;
		removeEventListener(event: 'ipc-message', listener: (event: IpcMessageEvent) => void): this;
		/**
		 * Fired when the renderer process is crashed.
		 */
		addEventListener(event: 'crashed', listener: (event: Event) => void, useCapture?: boolean): this;
		removeEventListener(event: 'crashed', listener: (event: Event) => void): this;
		/**
		 * Fired when the gpu process is crashed.
		 */
		addEventListener(event: 'gpu-crashed', listener: (event: Event) => void, useCapture?: boolean): this;
		removeEventListener(event: 'gpu-crashed', listener: (event: Event) => void): this;
		/**
		 * Fired when a plugin process is crashed.
		 */
		addEventListener(event: 'plugin-crashed', listener: (event: PluginCrashedEvent) => void, useCapture?: boolean): this;
		removeEventListener(event: 'plugin-crashed', listener: (event: PluginCrashedEvent) => void): this;
		/**
		 * Fired when the WebContents is destroyed.
		 */
		addEventListener(event: 'destroyed', listener: (event: Event) => void, useCapture?: boolean): this;
		removeEventListener(event: 'destroyed', listener: (event: Event) => void): this;
		/**
		 * Emitted when media starts playing.
		 */
		addEventListener(event: 'media-started-playing', listener: (event: Event) => void, useCapture?: boolean): this;
		removeEventListener(event: 'media-started-playing', listener: (event: Event) => void): this;
		/**
		 * Emitted when media is paused or done playing.
		 */
		addEventListener(event: 'media-paused', listener: (event: Event) => void, useCapture?: boolean): this;
		removeEventListener(event: 'media-paused', listener: (event: Event) => void): this;
		/**
		 * Emitted when a page's theme color changes. This is usually due to encountering a
		 * meta tag:
		 */
		addEventListener(event: 'did-change-theme-color', listener: (event: DidChangeThemeColorEvent) => void, useCapture?: boolean): this;
		removeEventListener(event: 'did-change-theme-color', listener: (event: DidChangeThemeColorEvent) => void): this;
		/**
		 * Emitted when mouse moves over a link or the keyboard moves the focus to a link.
		 */
		addEventListener(event: 'update-target-url', listener: (event: UpdateTargetUrlEvent) => void, useCapture?: boolean): this;
		removeEventListener(event: 'update-target-url', listener: (event: UpdateTargetUrlEvent) => void): this;
		/**
		 * Emitted when DevTools is opened.
		 */
		addEventListener(event: 'devtools-opened', listener: (event: Event) => void, useCapture?: boolean): this;
		removeEventListener(event: 'devtools-opened', listener: (event: Event) => void): this;
		/**
		 * Emitted when DevTools is closed.
		 */
		addEventListener(event: 'devtools-closed', listener: (event: Event) => void, useCapture?: boolean): this;
		removeEventListener(event: 'devtools-closed', listener: (event: Event) => void): this;
		/**
		 * Emitted when DevTools is focused / opened.
		 */
		addEventListener(event: 'devtools-focused', listener: (event: Event) => void, useCapture?: boolean): this;
		removeEventListener(event: 'devtools-focused', listener: (event: Event) => void): this;
		canGoBack(): boolean;
		canGoForward(): boolean;
		canGoToOffset(offset: number): boolean;
		/**
		 * Captures a snapshot of the webview's page. Same as
		 * webContents.capturePage([rect, ]callback).
		 */
		capturePage(callback: (image: NativeImage) => void): void;
		/**
		 * Captures a snapshot of the webview's page. Same as
		 * webContents.capturePage([rect, ]callback).
		 */
		capturePage(rect: Rectangle, callback: (image: NativeImage) => void): void;
		/**
		 * Clears the navigation history.
		 */
		clearHistory(): void;
		/**
		 * Closes the DevTools window of guest page.
		 */
		closeDevTools(): void;
		/**
		 * Executes editing command copy in page.
		 */
		copy(): void;
		/**
		 * Executes editing command cut in page.
		 */
		cut(): void;
		/**
		 * Executes editing command delete in page.
		 */
		delete(): void;
		/**
		 * Evaluates code in page. If userGesture is set, it will create the user gesture
		 * context in the page. HTML APIs like requestFullScreen, which require user
		 * action, can take advantage of this option for automation.
		 */
		executeJavaScript(code: string, userGesture: boolean, callback?: (result: any) => void): void;
		/**
		 * Starts a request to find all matches for the text in the web page and returns an
		 * Integer representing the request id used for the request. The result of the
		 * request can be obtained by subscribing to found-in-page event.
		 */
		findInPage(text: string, options?: FindInPageOptions): void;
		getTitle(): string;
		getURL(): string;
		getUserAgent(): string;
		getWebContents(): WebContents;
		/**
		 * Makes the guest page go back.
		 */
		goBack(): void;
		/**
		 * Makes the guest page go forward.
		 */
		goForward(): void;
		/**
		 * Navigates to the specified absolute index.
		 */
		goToIndex(index: number): void;
		/**
		 * Navigates to the specified offset from the "current entry".
		 */
		goToOffset(offset: number): void;
		/**
		 * Injects CSS into the guest page.
		 */
		insertCSS(css: string): void;
		/**
		 * Inserts text to the focused element.
		 */
		insertText(text: string): void;
		/**
		 * Starts inspecting element at position (x, y) of guest page.
		 */
		inspectElement(x: number, y: number): void;
		/**
		 * Opens the DevTools for the service worker context present in the guest page.
		 */
		inspectServiceWorker(): void;
		isAudioMuted(): boolean;
		isCrashed(): boolean;
		isDevToolsFocused(): boolean;
		isDevToolsOpened(): boolean;
		isLoading(): boolean;
		isWaitingForResponse(): boolean;
		/**
		 * Loads the url in the webview, the url must contain the protocol prefix, e.g. the
		 * http:// or file://.
		 */
		loadURL(url: string, options?: LoadURLOptions): void;
		/**
		 * Opens a DevTools window for guest page.
		 */
		openDevTools(): void;
		/**
		 * Executes editing command paste in page.
		 */
		paste(): void;
		/**
		 * Executes editing command pasteAndMatchStyle in page.
		 */
		pasteAndMatchStyle(): void;
		/**
		 * Prints webview's web page. Same as webContents.print([options]).
		 */
		print(options?: PrintOptions): void;
		/**
		 * Prints webview's web page as PDF, Same as webContents.printToPDF(options,
		 * callback).
		 */
		printToPDF(options: PrintToPDFOptions, callback: (error: Error, data: Buffer) => void): void;
		/**
		 * Executes editing command redo in page.
		 */
		redo(): void;
		/**
		 * Reloads the guest page.
		 */
		reload(): void;
		/**
		 * Reloads the guest page and ignores cache.
		 */
		reloadIgnoringCache(): void;
		/**
		 * Executes editing command replace in page.
		 */
		replace(text: string): void;
		/**
		 * Executes editing command replaceMisspelling in page.
		 */
		replaceMisspelling(text: string): void;
		/**
		 * Executes editing command selectAll in page.
		 */
		selectAll(): void;
		/**
		 * Send an asynchronous message to renderer process via channel, you can also send
		 * arbitrary arguments. The renderer process can handle the message by listening to
		 * the channel event with the ipcRenderer module. See webContents.send for
		 * examples.
		 */
		send(channel: string, ...args: any[]): void;
		/**
		 * Sends an input event to the page. See webContents.sendInputEvent for detailed
		 * description of event object.
		 */
		sendInputEvent(event: any): void;
		/**
		 * Set guest page muted.
		 */
		setAudioMuted(muted: boolean): void;
		/**
		 * Overrides the user agent for the guest page.
		 */
		setUserAgent(userAgent: string): void;
		/**
		 * Changes the zoom factor to the specified factor. Zoom factor is zoom percent
		 * divided by 100, so 300% = 3.0.
		 */
		setZoomFactor(factor: number): void;
		/**
		 * Changes the zoom level to the specified level. The original size is 0 and each
		 * increment above or below represents zooming 20% larger or smaller to default
		 * limits of 300% and 50% of original size, respectively.
		 */
		setZoomLevel(level: number): void;
		/**
		 * Shows pop-up dictionary that searches the selected word on the page.
		 */
		showDefinitionForSelection(): void;
		/**
		 * Stops any pending navigation.
		 */
		stop(): void;
		/**
		 * Stops any findInPage request for the webview with the provided action.
		 */
		stopFindInPage(action: 'clearSelection' | 'keepSelection' | 'activateSelection'): void;
		/**
		 * Executes editing command undo in page.
		 */
		undo(): void;
		/**
		 * Executes editing command unselect in page.
		 */
		unselect(): void;
		/**
		 * When this attribute is present the guest page will be allowed to open new
		 * windows. Popups are disabled by default.
		 */
		allowpopups?: string;
		/**
		 * When this attribute is present the webview container will automatically resize
		 * within the bounds specified by the attributes minwidth, minheight, maxwidth, and
		 * maxheight. These constraints do not impact the webview unless autosize is
		 * enabled. When autosize is enabled, the webview container size cannot be less
		 * than the minimum values or greater than the maximum.
		 */
		autosize?: string;
		/**
		 * A list of strings which specifies the blink features to be enabled separated by
		 * ,. The full list of supported feature strings can be found in the
		 * RuntimeEnabledFeatures.json5 file.
		 */
		blinkfeatures?: string;
		/**
		 * A list of strings which specifies the blink features to be disabled separated by
		 * ,. The full list of supported feature strings can be found in the
		 * RuntimeEnabledFeatures.json5 file.
		 */
		disableblinkfeatures?: string;
		/**
		 * When this attribute is present the webview contents will be prevented from
		 * resizing when the webview element itself is resized. This can be used in
		 * combination with webContents.setSize to manually resize the webview contents in
		 * reaction to a window size change. This can make resizing faster compared to
		 * relying on the webview element bounds to automatically resize the contents.
		 */
		disableguestresize?: string;
		/**
		 * When this attribute is present the guest page will have web security disabled.
		 * Web security is enabled by default.
		 */
		disablewebsecurity?: string;
		/**
		 * A value that links the webview to a specific webContents. When a webview first
		 * loads a new webContents is created and this attribute is set to its instance
		 * identifier. Setting this attribute on a new or existing webview connects it to
		 * the existing webContents that currently renders in a different webview. The
		 * existing webview will see the destroy event and will then create a new
		 * webContents when a new url is loaded.
		 */
		guestinstance?: string;
		/**
		 * Sets the referrer URL for the guest page.
		 */
		httpreferrer?: string;
		/**
		 * When this attribute is present the guest page in webview will have node
		 * integration and can use node APIs like require and process to access low level
		 * system resources. Node integration is disabled by default in the guest page.
		 */
		nodeintegration?: string;
		/**
		 * Sets the session used by the page. If partition starts with persist:, the page
		 * will use a persistent session available to all pages in the app with the same
		 * partition. if there is no persist: prefix, the page will use an in-memory
		 * session. By assigning the same partition, multiple pages can share the same
		 * session. If the partition is unset then default session of the app will be used.
		 * This value can only be modified before the first navigation, since the session
		 * of an active renderer process cannot change. Subsequent attempts to modify the
		 * value will fail with a DOM exception.
		 */
		partition?: string;
		/**
		 * When this attribute is present the guest page in webview will be able to use
		 * browser plugins. Plugins are disabled by default.
		 */
		plugins?: string;
		/**
		 * Specifies a script that will be loaded before other scripts run in the guest
		 * page. The protocol of script's URL must be either file: or asar:, because it
		 * will be loaded by require in guest page under the hood. When the guest page
		 * doesn't have node integration this script will still have access to all Node
		 * APIs, but global objects injected by Node will be deleted after this script has
		 * finished executing. Note: This option will be appear as preloadURL (not preload)
		 * in the webPreferences specified to the will-attach-webview event.
		 */
		preload?: string;
		/**
		 * Returns the visible URL. Writing to this attribute initiates top-level
		 * navigation. Assigning src its own value will reload the current page. The src
		 * attribute can also accept data URLs, such as data:text/plain,Hello, world!.
		 */
		src?: string;
		/**
		 * Sets the user agent for the guest page before the page is navigated to. Once the
		 * page is loaded, use the setUserAgent method to change the user agent.
		 */
		useragent?: string;
		/**
		 * A list of strings which specifies the web preferences to be set on the webview,
		 * separated by ,. The full list of supported preference strings can be found in
		 * BrowserWindow. The string follows the same format as the features string in
		 * window.open. A name by itself is given a true boolean value. A preference can be
		 * set to another value by including an =, followed by the value. Special values
		 * yes and 1 are interpreted as true, while no and 0 are interpreted as false.
		 */
		webpreferences?: string;
	}

	interface AboutPanelOptionsOptions {
		/**
		 * The app's name.
		 */
		applicationName?: string;
		/**
		 * The app's version.
		 */
		applicationVersion?: string;
		/**
		 * Copyright information.
		 */
		copyright?: string;
		/**
		 * Credit information.
		 */
		credits?: string;
		/**
		 * The app's build version number.
		 */
		version?: string;
	}

	interface AddRepresentationOptions {
		/**
		 * The scale factor to add the image representation for.
		 */
		scaleFactor: number;
		/**
		 * Defaults to 0. Required if a bitmap buffer is specified as buffer.
		 */
		width?: number;
		/**
		 * Defaults to 0. Required if a bitmap buffer is specified as buffer.
		 */
		height?: number;
		/**
		 * The buffer containing the raw image data.
		 */
		buffer?: Buffer;
		/**
		 * The data URL containing either a base 64 encoded PNG or JPEG image.
		 */
		dataURL?: string;
	}

	interface AppDetailsOptions {
		/**
		 * Window's . It has to be set, otherwise the other options will have no effect.
		 */
		appId?: string;
		/**
		 * Window's .
		 */
		appIconPath?: string;
		/**
		 * Index of the icon in appIconPath. Ignored when appIconPath is not set. Default
		 * is 0.
		 */
		appIconIndex?: number;
		/**
		 * Window's .
		 */
		relaunchCommand?: string;
		/**
		 * Window's .
		 */
		relaunchDisplayName?: string;
	}

	interface AuthInfo {
		isProxy: boolean;
		scheme: string;
		host: string;
		port: number;
		realm: string;
	}

	interface AutoResizeOptions {
		/**
		 * If true, the view's width will grow and shrink together with the window. false
		 * by default.
		 */
		width: boolean;
		/**
		 * If true, the view's height will grow and shrink together with the window. false
		 * by default.
		 */
		height: boolean;
	}

	interface BitmapOptions {
		/**
		 * Defaults to 1.0.
		 */
		scaleFactor?: number;
	}

	interface BrowserViewConstructorOptions {
		/**
		 * See .
		 */
		webPreferences?: WebPreferences;
	}

	interface BrowserWindowConstructorOptions {
		/**
		 * Window's width in pixels. Default is 800.
		 */
		width?: number;
		/**
		 * Window's height in pixels. Default is 600.
		 */
		height?: number;
		/**
		 * ( if y is used) Window's left offset from screen. Default is to center the
		 * window.
		 */
		x?: number;
		/**
		 * ( if x is used) Window's top offset from screen. Default is to center the
		 * window.
		 */
		y?: number;
		/**
		 * The width and height would be used as web page's size, which means the actual
		 * window's size will include window frame's size and be slightly larger. Default
		 * is false.
		 */
		useContentSize?: boolean;
		/**
		 * Show window in the center of the screen.
		 */
		center?: boolean;
		/**
		 * Window's minimum width. Default is 0.
		 */
		minWidth?: number;
		/**
		 * Window's minimum height. Default is 0.
		 */
		minHeight?: number;
		/**
		 * Window's maximum width. Default is no limit.
		 */
		maxWidth?: number;
		/**
		 * Window's maximum height. Default is no limit.
		 */
		maxHeight?: number;
		/**
		 * Whether window is resizable. Default is true.
		 */
		resizable?: boolean;
		/**
		 * Whether window is movable. This is not implemented on Linux. Default is true.
		 */
		movable?: boolean;
		/**
		 * Whether window is minimizable. This is not implemented on Linux. Default is
		 * true.
		 */
		minimizable?: boolean;
		/**
		 * Whether window is maximizable. This is not implemented on Linux. Default is
		 * true.
		 */
		maximizable?: boolean;
		/**
		 * Whether window is closable. This is not implemented on Linux. Default is true.
		 */
		closable?: boolean;
		/**
		 * Whether the window can be focused. Default is true. On Windows setting
		 * focusable: false also implies setting skipTaskbar: true. On Linux setting
		 * focusable: false makes the window stop interacting with wm, so the window will
		 * always stay on top in all workspaces.
		 */
		focusable?: boolean;
		/**
		 * Whether the window should always stay on top of other windows. Default is false.
		 */
		alwaysOnTop?: boolean;
		/**
		 * Whether the window should show in fullscreen. When explicitly set to false the
		 * fullscreen button will be hidden or disabled on macOS. Default is false.
		 */
		fullscreen?: boolean;
		/**
		 * Whether the window can be put into fullscreen mode. On macOS, also whether the
		 * maximize/zoom button should toggle full screen mode or maximize window. Default
		 * is true.
		 */
		fullscreenable?: boolean;
		/**
		 * Whether to show the window in taskbar. Default is false.
		 */
		skipTaskbar?: boolean;
		/**
		 * The kiosk mode. Default is false.
		 */
		kiosk?: boolean;
		/**
		 * Default window title. Default is "Electron".
		 */
		title?: string;
		/**
		 * The window icon. On Windows it is recommended to use ICO icons to get best
		 * visual effects, you can also leave it undefined so the executable's icon will be
		 * used.
		 */
		icon?: NativeImage | string;
		/**
		 * Whether window should be shown when created. Default is true.
		 */
		show?: boolean;
		/**
		 * Specify false to create a . Default is true.
		 */
		frame?: boolean;
		/**
		 * Specify parent window. Default is null.
		 */
		parent?: BrowserWindow;
		/**
		 * Whether this is a modal window. This only works when the window is a child
		 * window. Default is false.
		 */
		modal?: boolean;
		/**
		 * Whether the web view accepts a single mouse-down event that simultaneously
		 * activates the window. Default is false.
		 */
		acceptFirstMouse?: boolean;
		/**
		 * Whether to hide cursor when typing. Default is false.
		 */
		disableAutoHideCursor?: boolean;
		/**
		 * Auto hide the menu bar unless the Alt key is pressed. Default is false.
		 */
		autoHideMenuBar?: boolean;
		/**
		 * Enable the window to be resized larger than screen. Default is false.
		 */
		enableLargerThanScreen?: boolean;
		/**
		 * Window's background color as Hexadecimal value, like #66CD00 or #FFF or
		 * #80FFFFFF (alpha is supported). Default is #FFF (white).
		 */
		backgroundColor?: string;
		/**
		 * Whether window should have a shadow. This is only implemented on macOS. Default
		 * is true.
		 */
		hasShadow?: boolean;
		/**
		 * Forces using dark theme for the window, only works on some GTK+3 desktop
		 * environments. Default is false.
		 */
		darkTheme?: boolean;
		/**
		 * Makes the window . Default is false.
		 */
		transparent?: boolean;
		/**
		 * The type of window, default is normal window. See more about this below.
		 */
		type?: string;
		/**
		 * The style of window title bar. Default is default. Possible values are:
		 */
		titleBarStyle?: ('default' | 'hidden' | 'hidden-inset' | 'hiddenInset' | 'customButtonsOnHover');
		/**
		 * Shows the title in the tile bar in full screen mode on macOS for all
		 * titleBarStyle options. Default is false.
		 */
		fullscreenWindowTitle?: boolean;
		/**
		 * Use WS_THICKFRAME style for frameless windows on Windows, which adds standard
		 * window frame. Setting it to false will remove window shadow and window
		 * animations. Default is true.
		 */
		thickFrame?: boolean;
		/**
		 * Add a type of vibrancy effect to the window, only on macOS. Can be
		 * appearance-based, light, dark, titlebar, selection, menu, popover, sidebar,
		 * medium-light or ultra-dark.
		 */
		vibrancy?: ('appearance-based' | 'light' | 'dark' | 'titlebar' | 'selection' | 'menu' | 'popover' | 'sidebar' | 'medium-light' | 'ultra-dark');
		/**
		 * Controls the behavior on macOS when option-clicking the green stoplight button
		 * on the toolbar or by clicking the Window > Zoom menu item. If true, the window
		 * will grow to the preferred width of the web page when zoomed, false will cause
		 * it to zoom to the width of the screen. This will also affect the behavior when
		 * calling maximize() directly. Default is false.
		 */
		zoomToPageWidth?: boolean;
		/**
		 * Tab group name, allows opening the window as a native tab on macOS 10.12+.
		 * Windows with the same tabbing identifier will be grouped together. This also
		 * adds a native new tab button to your window's tab bar and allows your app and
		 * window to receive the new-window-for-tab event.
		 */
		tabbingIdentifier?: string;
		/**
		 * Settings of web page's features.
		 */
		webPreferences?: WebPreferences;
	}

	interface CertificateTrustDialogOptions {
		/**
		 * The certificate to trust/import.
		 */
		certificate: Certificate;
		/**
		 * The message to display to the user.
		 */
		message: string;
	}

	interface CertificateVerifyProcRequest {
		hostname: string;
		certificate: Certificate;
		/**
		 * Verification result from chromium.
		 */
		error: string;
	}

	interface ClearStorageDataOptions {
		/**
		 * Should follow window.location.origin’s representation scheme://host:port.
		 */
		origin?: string;
		/**
		 * The types of storages to clear, can contain: appcache, cookies, filesystem,
		 * indexdb, localstorage, shadercache, websql, serviceworkers
		 */
		storages?: string[];
		/**
		 * The types of quotas to clear, can contain: temporary, persistent, syncable.
		 */
		quotas?: string[];
	}

	interface CommandLine {
		/**
		 * Append a switch (with optional value) to Chromium's command line. Note: This
		 * will not affect process.argv, and is mainly used by developers to control some
		 * low-level Chromium behaviors.
		 */
		appendSwitch: (the_switch: string, value?: string) => void;
		/**
		 * Append an argument to Chromium's command line. The argument will be quoted
		 * correctly. Note: This will not affect process.argv.
		 */
		appendArgument: (value: string) => void;
	}

	interface Config {
		/**
		 * The URL associated with the PAC file.
		 */
		pacScript: string;
		/**
		 * Rules indicating which proxies to use.
		 */
		proxyRules: string;
		/**
		 * Rules indicating which URLs should bypass the proxy settings.
		 */
		proxyBypassRules: string;
	}

	interface ConsoleMessageEvent extends Event {
		level: number;
		message: string;
		line: number;
		sourceId: string;
	}

	interface ContextMenuParams {
		/**
		 * x coordinate
		 */
		x: number;
		/**
		 * y coordinate
		 */
		y: number;
		/**
		 * URL of the link that encloses the node the context menu was invoked on.
		 */
		linkURL: string;
		/**
		 * Text associated with the link. May be an empty string if the contents of the
		 * link are an image.
		 */
		linkText: string;
		/**
		 * URL of the top level page that the context menu was invoked on.
		 */
		pageURL: string;
		/**
		 * URL of the subframe that the context menu was invoked on.
		 */
		frameURL: string;
		/**
		 * Source URL for the element that the context menu was invoked on. Elements with
		 * source URLs are images, audio and video.
		 */
		srcURL: string;
		/**
		 * Type of the node the context menu was invoked on. Can be none, image, audio,
		 * video, canvas, file or plugin.
		 */
		mediaType: ('none' | 'image' | 'audio' | 'video' | 'canvas' | 'file' | 'plugin');
		/**
		 * Whether the context menu was invoked on an image which has non-empty contents.
		 */
		hasImageContents: boolean;
		/**
		 * Whether the context is editable.
		 */
		isEditable: boolean;
		/**
		 * Text of the selection that the context menu was invoked on.
		 */
		selectionText: string;
		/**
		 * Title or alt text of the selection that the context was invoked on.
		 */
		titleText: string;
		/**
		 * The misspelled word under the cursor, if any.
		 */
		misspelledWord: string;
		/**
		 * The character encoding of the frame on which the menu was invoked.
		 */
		frameCharset: string;
		/**
		 * If the context menu was invoked on an input field, the type of that field.
		 * Possible values are none, plainText, password, other.
		 */
		inputFieldType: string;
		/**
		 * Input source that invoked the context menu. Can be none, mouse, keyboard, touch,
		 * touchMenu.
		 */
		menuSourceType: ('none' | 'mouse' | 'keyboard' | 'touch' | 'touchMenu');
		/**
		 * The flags for the media element the context menu was invoked on.
		 */
		mediaFlags: MediaFlags;
		/**
		 * These flags indicate whether the renderer believes it is able to perform the
		 * corresponding action.
		 */
		editFlags: EditFlags;
	}

	interface CrashReporterStartOptions {
		companyName?: string;
		/**
		 * URL that crash reports will be sent to as POST.
		 */
		submitURL: string;
		/**
		 * Defaults to app.getName().
		 */
		productName?: string;
		/**
		 * Whether crash reports should be sent to the server Default is true.
		 */
		uploadToServer?: boolean;
		/**
		 * Default is false.
		 */
		ignoreSystemCrashHandler?: boolean;
		/**
		 * An object you can define that will be sent along with the report. Only string
		 * properties are sent correctly. Nested objects are not supported.
		 */
		extra?: any;
		/**
		 * Only used when the crash reporter is used in a forked process (macOS only).
		 */
		crashesDirectory?: string;
	}

	interface CreateFromBufferOptions {
		/**
		 * Required for bitmap buffers.
		 */
		width?: number;
		/**
		 * Required for bitmap buffers.
		 */
		height?: number;
		/**
		 * Defaults to 1.0.
		 */
		scaleFactor?: number;
	}

	interface CreateInterruptedDownloadOptions {
		/**
		 * Absolute path of the download.
		 */
		path: string;
		/**
		 * Complete URL chain for the download.
		 */
		urlChain: string[];
		mimeType?: string;
		/**
		 * Start range for the download.
		 */
		offset: number;
		/**
		 * Total length of the download.
		 */
		length: number;
		/**
		 * Last-Modified header value.
		 */
		lastModified: string;
		/**
		 * ETag header value.
		 */
		eTag: string;
		/**
		 * Time when download was started in number of seconds since UNIX epoch.
		 */
		startTime?: number;
	}

	interface Data {
		text?: string;
		html?: string;
		image?: NativeImage;
		rtf?: string;
		/**
		 * The title of the url at text.
		 */
		bookmark?: string;
	}

	interface Details {
		/**
		 * The url to associate the cookie with.
		 */
		url: string;
		/**
		 * The name of the cookie. Empty by default if omitted.
		 */
		name?: string;
		/**
		 * The value of the cookie. Empty by default if omitted.
		 */
		value?: string;
		/**
		 * The domain of the cookie. Empty by default if omitted.
		 */
		domain?: string;
		/**
		 * The path of the cookie. Empty by default if omitted.
		 */
		path?: string;
		/**
		 * Whether the cookie should be marked as Secure. Defaults to false.
		 */
		secure?: boolean;
		/**
		 * Whether the cookie should be marked as HTTP only. Defaults to false.
		 */
		httpOnly?: boolean;
		/**
		 * The expiration date of the cookie as the number of seconds since the UNIX epoch.
		 * If omitted then the cookie becomes a session cookie and will not be retained
		 * between sessions.
		 */
		expirationDate?: number;
	}

	interface DevToolsExtensions {
	}

	interface DidChangeThemeColorEvent extends Event {
		themeColor: string;
	}

	interface DidFailLoadEvent extends Event {
		errorCode: number;
		errorDescription: string;
		validatedURL: string;
		isMainFrame: boolean;
	}

	interface DidFrameFinishLoadEvent extends Event {
		isMainFrame: boolean;
	}

	interface DidGetRedirectRequestEvent extends Event {
		oldURL: string;
		newURL: string;
		isMainFrame: boolean;
	}

	interface DidGetResponseDetailsEvent extends Event {
		status: boolean;
		newURL: string;
		originalURL: string;
		httpResponseCode: number;
		requestMethod: string;
		referrer: string;
		headers: Headers;
		resourceType: string;
	}

	interface DidNavigateEvent extends Event {
		url: string;
	}

	interface DidNavigateInPageEvent extends Event {
		isMainFrame: boolean;
		url: string;
	}

	interface DisplayBalloonOptions {
		icon?: NativeImage | string;
		title?: string;
		content?: string;
	}

	interface Dock {
		/**
		 * When critical is passed, the dock icon will bounce until either the application
		 * becomes active or the request is canceled. When informational is passed, the
		 * dock icon will bounce for one second. However, the request remains active until
		 * either the application becomes active or the request is canceled.
		 */
		bounce: (type?: 'critical' | 'informational') => number;
		/**
		 * Cancel the bounce of id.
		 */
		cancelBounce: (id: number) => void;
		/**
		 * Bounces the Downloads stack if the filePath is inside the Downloads folder.
		 */
		downloadFinished: (filePath: string) => void;
		/**
		 * Sets the string to be displayed in the dock’s badging area.
		 */
		setBadge: (text: string) => void;
		getBadge: () => string;
		/**
		 * Hides the dock icon.
		 */
		hide: () => void;
		/**
		 * Shows the dock icon.
		 */
		show: () => void;
		isVisible: () => boolean;
		/**
		 * Sets the application's dock menu.
		 */
		setMenu: (menu: Menu) => void;
		/**
		 * Sets the image associated with this dock icon.
		 */
		setIcon: (image: NativeImage | string) => void;
	}

	interface EnableNetworkEmulationOptions {
		/**
		 * Whether to emulate network outage. Defaults to false.
		 */
		offline?: boolean;
		/**
		 * RTT in ms. Defaults to 0 which will disable latency throttling.
		 */
		latency?: number;
		/**
		 * Download rate in Bps. Defaults to 0 which will disable download throttling.
		 */
		downloadThroughput?: number;
		/**
		 * Upload rate in Bps. Defaults to 0 which will disable upload throttling.
		 */
		uploadThroughput?: number;
	}

	interface Extensions {
	}

	interface FileIconOptions {
		size: ('small' | 'normal' | 'large');
	}

	interface Filter {
		/**
		 * Retrieves cookies which are associated with url. Empty implies retrieving
		 * cookies of all urls.
		 */
		url?: string;
		/**
		 * Filters cookies by name.
		 */
		name?: string;
		/**
		 * Retrieves cookies whose domains match or are subdomains of domains
		 */
		domain?: string;
		/**
		 * Retrieves cookies whose path matches path.
		 */
		path?: string;
		/**
		 * Filters cookies by their Secure property.
		 */
		secure?: boolean;
		/**
		 * Filters out session or persistent cookies.
		 */
		session?: boolean;
	}

	interface FindInPageOptions {
		/**
		 * Whether to search forward or backward, defaults to true.
		 */
		forward?: boolean;
		/**
		 * Whether the operation is first request or a follow up, defaults to false.
		 */
		findNext?: boolean;
		/**
		 * Whether search should be case-sensitive, defaults to false.
		 */
		matchCase?: boolean;
		/**
		 * Whether to look only at the start of words. defaults to false.
		 */
		wordStart?: boolean;
		/**
		 * When combined with wordStart, accepts a match in the middle of a word if the
		 * match begins with an uppercase letter followed by a lowercase or non-letter.
		 * Accepts several other intra-word matches, defaults to false.
		 */
		medialCapitalAsWordStart?: boolean;
	}

	interface FoundInPageEvent extends Event {
		result: FoundInPageResult;
	}

	interface FromPartitionOptions {
		/**
		 * Whether to enable cache.
		 */
		cache: boolean;
	}

	interface Header {
		/**
		 * Specify an extra header name.
		 */
		name: string;
	}

	interface ImportCertificateOptions {
		/**
		 * Path for the pkcs12 file.
		 */
		certificate: string;
		/**
		 * Passphrase for the certificate.
		 */
		password: string;
	}

	interface Input {
		/**
		 * Either keyUp or keyDown
		 */
		type: string;
		/**
		 * Equivalent to
		 */
		key: string;
		/**
		 * Equivalent to
		 */
		code: string;
		/**
		 * Equivalent to
		 */
		isAutoRepeat: boolean;
		/**
		 * Equivalent to
		 */
		shift: boolean;
		/**
		 * Equivalent to
		 */
		control: boolean;
		/**
		 * Equivalent to
		 */
		alt: boolean;
		/**
		 * Equivalent to
		 */
		meta: boolean;
	}

	interface InterceptBufferProtocolRequest {
		url: string;
		referrer: string;
		method: string;
		uploadData: UploadData[];
	}

	interface InterceptFileProtocolRequest {
		url: string;
		referrer: string;
		method: string;
		uploadData: UploadData[];
	}

	interface InterceptHttpProtocolRequest {
		url: string;
		referrer: string;
		method: string;
		uploadData: UploadData[];
	}

	interface InterceptStringProtocolRequest {
		url: string;
		referrer: string;
		method: string;
		uploadData: UploadData[];
	}

	interface IpcMessageEvent extends Event {
		channel: string;
		args: any[];
	}

	interface Item {
		/**
		 * or files Array The path(s) to the file(s) being dragged.
		 */
		file: string;
		/**
		 * The image must be non-empty on macOS.
		 */
		icon: NativeImage;
	}

	interface JumpListSettings {
		/**
		 * The minimum number of items that will be shown in the Jump List (for a more
		 * detailed description of this value see the ).
		 */
		minItems: number;
		/**
		 * Array of JumpListItem objects that correspond to items that the user has
		 * explicitly removed from custom categories in the Jump List. These items must not
		 * be re-added to the Jump List in the call to app.setJumpList(), Windows will not
		 * display any custom category that contains any of the removed items.
		 */
		removedItems: JumpListItem[];
	}

	interface LoadCommitEvent extends Event {
		url: string;
		isMainFrame: boolean;
	}

	interface LoadURLOptions {
		/**
		 * A HTTP Referrer url.
		 */
		httpReferrer?: string;
		/**
		 * A user agent originating the request.
		 */
		userAgent?: string;
		/**
		 * Extra headers separated by "\n"
		 */
		extraHeaders?: string;
		postData?: UploadRawData[] | UploadFile[] | UploadFileSystem[] | UploadBlob[];
		/**
		 * Base url (with trailing path separator) for files to be loaded by the data url.
		 * This is needed only if the specified url is a data url and needs to load other
		 * files.
		 */
		baseURLForDataURL?: string;
	}

	interface LoginItemSettings {
		options?: Options;
		/**
		 * true if the app is set to open at login.
		 */
		openAtLogin: boolean;
		/**
		 * true if the app is set to open as hidden at login. This setting is only
		 * supported on macOS.
		 */
		openAsHidden: boolean;
		/**
		 * true if the app was opened at login automatically. This setting is only
		 * supported on macOS.
		 */
		wasOpenedAtLogin: boolean;
		/**
		 * true if the app was opened as a hidden login item. This indicates that the app
		 * should not open any windows at startup. This setting is only supported on macOS.
		 */
		wasOpenedAsHidden: boolean;
		/**
		 * true if the app was opened as a login item that should restore the state from
		 * the previous session. This indicates that the app should restore the windows
		 * that were open the last time the app was closed. This setting is only supported
		 * on macOS.
		 */
		restoreState: boolean;
	}

	interface LoginItemSettingsOptions {
		/**
		 * The executable path to compare against. Defaults to process.execPath.
		 */
		path?: string;
		/**
		 * The command-line arguments to compare against. Defaults to an empty array.
		 */
		args?: string[];
	}

	interface MenuItemConstructorOptions {
		/**
		 * Will be called with click(menuItem, browserWindow, event) when the menu item is
		 * clicked.
		 */
		click?: (menuItem: MenuItem, browserWindow: BrowserWindow, event: Event) => void;
		/**
		 * Define the action of the menu item, when specified the click property will be
		 * ignored. See .
		 */
		role?: MenuItemRole;
		/**
		 * Can be normal, separator, submenu, checkbox or radio.
		 */
		type?: ('normal' | 'separator' | 'submenu' | 'checkbox' | 'radio');
		label?: string;
		sublabel?: string;
		accelerator?: Accelerator;
		icon?: NativeImage | string;
		/**
		 * If false, the menu item will be greyed out and unclickable.
		 */
		enabled?: boolean;
		/**
		 * If false, the menu item will be entirely hidden.
		 */
		visible?: boolean;
		/**
		 * Should only be specified for checkbox or radio type menu items.
		 */
		checked?: boolean;
		/**
		 * Should be specified for submenu type menu items. If submenu is specified, the
		 * type: 'submenu' can be omitted. If the value is not a Menu then it will be
		 * automatically converted to one using Menu.buildFromTemplate.
		 */
		submenu?: MenuItemConstructorOptions[] | Menu;
		/**
		 * Unique within a single menu. If defined then it can be used as a reference to
		 * this item by the position attribute.
		 */
		id?: string;
		/**
		 * This field allows fine-grained definition of the specific location within a
		 * given menu.
		 */
		position?: string;
	}

	interface MessageBoxOptions {
		/**
		 * Can be "none", "info", "error", "question" or "warning". On Windows, "question"
		 * displays the same icon as "info", unless you set an icon using the "icon"
		 * option. On macOS, both "warning" and "error" display the same warning icon.
		 */
		type?: string;
		/**
		 * Array of texts for buttons. On Windows, an empty array will result in one button
		 * labeled "OK".
		 */
		buttons?: string[];
		/**
		 * Index of the button in the buttons array which will be selected by default when
		 * the message box opens.
		 */
		defaultId?: number;
		/**
		 * Title of the message box, some platforms will not show it.
		 */
		title?: string;
		/**
		 * Content of the message box.
		 */
		message: string;
		/**
		 * Extra information of the message.
		 */
		detail?: string;
		/**
		 * If provided, the message box will include a checkbox with the given label. The
		 * checkbox state can be inspected only when using callback.
		 */
		checkboxLabel?: string;
		/**
		 * Initial checked state of the checkbox. false by default.
		 */
		checkboxChecked?: boolean;
		icon?: NativeImage;
		/**
		 * The index of the button to be used to cancel the dialog, via the Esc key. By
		 * default this is assigned to the first button with "cancel" or "no" as the label.
		 * If no such labeled buttons exist and this option is not set, 0 will be used as
		 * the return value or callback response. This option is ignored on Windows.
		 */
		cancelId?: number;
		/**
		 * On Windows Electron will try to figure out which one of the buttons are common
		 * buttons (like "Cancel" or "Yes"), and show the others as command links in the
		 * dialog. This can make the dialog appear in the style of modern Windows apps. If
		 * you don't like this behavior, you can set noLink to true.
		 */
		noLink?: boolean;
		/**
		 * Normalize the keyboard access keys across platforms. Default is false. Enabling
		 * this assumes & is used in the button labels for the placement of the keyboard
		 * shortcut access key and labels will be converted so they work correctly on each
		 * platform, & characters are removed on macOS, converted to _ on Linux, and left
		 * untouched on Windows. For example, a button label of Vie&w will be converted to
		 * Vie_w on Linux and View on macOS and can be selected via Alt-W on Windows and
		 * Linux.
		 */
		normalizeAccessKeys?: boolean;
	}

	interface NewWindowEvent extends Event {
		url: string;
		frameName: string;
		/**
		 * Can be `default`, `foreground-tab`, `background-tab`, `new-window`,
		 * `save-to-disk` and `other`.
		 */
		disposition: ('default' | 'foreground-tab' | 'background-tab' | 'new-window' | 'save-to-disk' | 'other');
		/**
		 * The options which should be used for creating the new `BrowserWindow`.
		 */
		options: Options;
	}

	interface NotificationConstructorOptions {
		/**
		 * A title for the notification, which will be shown at the top of the notification
		 * window when it is shown
		 */
		title: string;
		/**
		 * A subtitle for the notification, which will be displayed below the title.
		 */
		subtitle?: string;
		/**
		 * The body text of the notification, which will be displayed below the title or
		 * subtitle
		 */
		body: string;
		/**
		 * Whether or not to emit an OS notification noise when showing the notification
		 */
		silent?: boolean;
		/**
		 * An icon to use in the notification
		 */
		icon?: NativeImage;
		/**
		 * Whether or not to add an inline reply option to the notification.
		 */
		hasReply?: boolean;
		/**
		 * The placeholder to write in the inline reply input field.
		 */
		replyPlaceholder?: string;
		/**
		 * The name of the sound file to play when the notification is shown.
		 */
		sound?: string;
		/**
		 * Actions to add to the notification. Please read the available actions and
		 * limitations in the NotificationAction documentation
		 */
		actions?: NotificationAction[];
	}

	interface OnBeforeRedirectDetails {
		id: string;
		url: string;
		method: string;
		resourceType: string;
		timestamp: number;
		redirectURL: string;
		statusCode: number;
		/**
		 * The server IP address that the request was actually sent to.
		 */
		ip?: string;
		fromCache: boolean;
		responseHeaders: ResponseHeaders;
	}

	interface OnBeforeRedirectFilter {
		/**
		 * Array of URL patterns that will be used to filter out the requests that do not
		 * match the URL patterns.
		 */
		urls: string[];
	}

	interface OnBeforeRequestDetails {
		id: number;
		url: string;
		method: string;
		resourceType: string;
		timestamp: number;
		uploadData: UploadData[];
	}

	interface OnBeforeRequestFilter {
		/**
		 * Array of URL patterns that will be used to filter out the requests that do not
		 * match the URL patterns.
		 */
		urls: string[];
	}

	interface OnBeforeSendHeadersFilter {
		/**
		 * Array of URL patterns that will be used to filter out the requests that do not
		 * match the URL patterns.
		 */
		urls: string[];
	}

	interface OnCompletedDetails {
		id: number;
		url: string;
		method: string;
		resourceType: string;
		timestamp: number;
		responseHeaders: ResponseHeaders;
		fromCache: boolean;
		statusCode: number;
		statusLine: string;
	}

	interface OnCompletedFilter {
		/**
		 * Array of URL patterns that will be used to filter out the requests that do not
		 * match the URL patterns.
		 */
		urls: string[];
	}

	interface OnErrorOccurredDetails {
		id: number;
		url: string;
		method: string;
		resourceType: string;
		timestamp: number;
		fromCache: boolean;
		/**
		 * The error description.
		 */
		error: string;
	}

	interface OnErrorOccurredFilter {
		/**
		 * Array of URL patterns that will be used to filter out the requests that do not
		 * match the URL patterns.
		 */
		urls: string[];
	}

	interface OnHeadersReceivedFilter {
		/**
		 * Array of URL patterns that will be used to filter out the requests that do not
		 * match the URL patterns.
		 */
		urls: string[];
	}

	interface OnResponseStartedDetails {
		id: number;
		url: string;
		method: string;
		resourceType: string;
		timestamp: number;
		responseHeaders: ResponseHeaders;
		/**
		 * Indicates whether the response was fetched from disk cache.
		 */
		fromCache: boolean;
		statusCode: number;
		statusLine: string;
	}

	interface OnResponseStartedFilter {
		/**
		 * Array of URL patterns that will be used to filter out the requests that do not
		 * match the URL patterns.
		 */
		urls: string[];
	}

	interface OnSendHeadersDetails {
		id: number;
		url: string;
		method: string;
		resourceType: string;
		timestamp: number;
		requestHeaders: RequestHeaders;
	}

	interface OnSendHeadersFilter {
		/**
		 * Array of URL patterns that will be used to filter out the requests that do not
		 * match the URL patterns.
		 */
		urls: string[];
	}

	interface OpenDevToolsOptions {
		/**
		 * Opens the devtools with specified dock state, can be right, bottom, undocked,
		 * detach. Defaults to last used dock state. In undocked mode it's possible to dock
		 * back. In detach mode it's not.
		 */
		mode: ('right' | 'bottom' | 'undocked' | 'detach');
	}

	interface OpenDialogOptions {
		title?: string;
		defaultPath?: string;
		/**
		 * Custom label for the confirmation button, when left empty the default label will
		 * be used.
		 */
		buttonLabel?: string;
		filters?: FileFilter[];
		/**
		 * Contains which features the dialog should use. The following values are
		 * supported:
		 */
		properties?: Array<'openFile' | 'openDirectory' | 'multiSelections' | 'showHiddenFiles' | 'createDirectory' | 'promptToCreate' | 'noResolveAliases' | 'treatPackageAsDirectory'>;
		/**
		 * Message to display above input boxes.
		 */
		message?: string;
	}

	interface OpenExternalOptions {
		/**
		 * true to bring the opened application to the foreground. The default is true.
		 */
		activate: boolean;
	}

	interface PageFaviconUpdatedEvent extends Event {
		/**
		 * Array of URLs.
		 */
		favicons: string[];
	}

	interface PageTitleUpdatedEvent extends Event {
		title: string;
		explicitSet: boolean;
	}

	interface Parameters {
		/**
		 * Specify the screen type to emulate (default: desktop)
		 */
		screenPosition: ('desktop' | 'mobile');
		/**
		 * Set the emulated screen size (screenPosition == mobile)
		 */
		screenSize: Size;
		/**
		 * Position the view on the screen (screenPosition == mobile) (default: {x: 0, y:
		 * 0})
		 */
		viewPosition: Point;
		/**
		 * Set the device scale factor (if zero defaults to original device scale factor)
		 * (default: 0)
		 */
		deviceScaleFactor: number;
		/**
		 * Set the emulated view size (empty means no override)
		 */
		viewSize: Size;
		/**
		 * Whether emulated view should be scaled down if necessary to fit into available
		 * space (default: false)
		 */
		fitToView: boolean;
		/**
		 * Offset of the emulated view inside available space (not in fit to view mode)
		 * (default: {x: 0, y: 0})
		 */
		offset: Point;
		/**
		 * Scale of emulated view inside available space (not in fit to view mode)
		 * (default: 1)
		 */
		scale: number;
	}

	interface PluginCrashedEvent extends Event {
		name: string;
		version: string;
	}

	interface PopupOptions {
		/**
		 * Default is the current mouse cursor position. Must be declared if y is declared.
		 */
		x?: number;
		/**
		 * Default is the current mouse cursor position. Must be declared if x is declared.
		 */
		y?: number;
		/**
		 * Set to true to have this method return immediately called, false to return after
		 * the menu has been selected or closed. Defaults to false.
		 */
		async?: boolean;
		/**
		 * The index of the menu item to be positioned under the mouse cursor at the
		 * specified coordinates. Default is -1.
		 */
		positioningItem?: number;
	}

	interface PrintOptions {
		/**
		 * Don't ask user for print settings. Default is false.
		 */
		silent?: boolean;
		/**
		 * Also prints the background color and image of the web page. Default is false.
		 */
		printBackground?: boolean;
		/**
		 * Set the printer device name to use. Default is ''.
		 */
		deviceName?: string;
	}

	interface PrintToPDFOptions {
		/**
		 * Specifies the type of margins to use. Uses 0 for default margin, 1 for no
		 * margin, and 2 for minimum margin.
		 */
		marginsType?: number;
		/**
		 * Specify page size of the generated PDF. Can be A3, A4, A5, Legal, Letter,
		 * Tabloid or an Object containing height and width in microns.
		 */
		pageSize?: string;
		/**
		 * Whether to print CSS backgrounds.
		 */
		printBackground?: boolean;
		/**
		 * Whether to print selection only.
		 */
		printSelectionOnly?: boolean;
		/**
		 * true for landscape, false for portrait.
		 */
		landscape?: boolean;
	}

	interface ProcessMemoryInfo {
		/**
		 * The amount of memory currently pinned to actual physical RAM.
		 */
		workingSetSize: number;
		/**
		 * The maximum amount of memory that has ever been pinned to actual physical RAM.
		 */
		peakWorkingSetSize: number;
		/**
		 * The amount of memory not shared by other processes, such as JS heap or HTML
		 * content.
		 */
		privateBytes: number;
		/**
		 * The amount of memory shared between processes, typically memory consumed by the
		 * Electron code itself
		 */
		sharedBytes: number;
	}

	interface ProgressBarOptions {
		/**
		 * Mode for the progress bar. Can be none, normal, indeterminate, error, or paused.
		 */
		mode: ('none' | 'normal' | 'indeterminate' | 'error');
	}

	interface Provider {
		/**
		 * Returns Boolean
		 */
		spellCheck: (text: string) => void;
	}

	interface ReadBookmark {
		title: string;
		url: string;
	}

	interface RedirectRequest {
		url: string;
		method: string;
		session?: Session;
		uploadData?: UploadData;
	}

	interface RegisterBufferProtocolRequest {
		url: string;
		referrer: string;
		method: string;
		uploadData: UploadData[];
	}

	interface RegisterFileProtocolRequest {
		url: string;
		referrer: string;
		method: string;
		uploadData: UploadData[];
	}

	interface RegisterHttpProtocolRequest {
		url: string;
		referrer: string;
		method: string;
		uploadData: UploadData[];
	}

	interface RegisterStandardSchemesOptions {
		/**
		 * true to register the scheme as secure. Default false.
		 */
		secure?: boolean;
	}

	interface RegisterStringProtocolRequest {
		url: string;
		referrer: string;
		method: string;
		uploadData: UploadData[];
	}

	interface RegisterURLSchemeAsPrivilegedOptions {
		/**
		 * Default true.
		 */
		secure?: boolean;
		/**
		 * Default true.
		 */
		bypassCSP?: boolean;
		/**
		 * Default true.
		 */
		allowServiceWorkers?: boolean;
		/**
		 * Default true.
		 */
		supportFetchAPI?: boolean;
		/**
		 * Default true.
		 */
		corsEnabled?: boolean;
	}

	interface RelaunchOptions {
		args?: string[];
		execPath?: string;
	}

	interface Request {
		method: string;
		url: string;
		referrer: string;
	}

	interface ResizeOptions {
		/**
		 * Defaults to the image's width.
		 */
		width?: number;
		/**
		 * Defaults to the image's height
		 */
		height?: number;
		/**
		 * The desired quality of the resize image. Possible values are good, better or
		 * best. The default is best. These values express a desired quality/speed
		 * tradeoff. They are translated into an algorithm-specific method that depends on
		 * the capabilities (CPU, GPU) of the underlying platform. It is possible for all
		 * three methods to be mapped to the same algorithm on a given platform.
		 */
		quality?: string;
	}

	interface ResourceUsage {
		images: MemoryUsageDetails;
		cssStyleSheets: MemoryUsageDetails;
		xslStyleSheets: MemoryUsageDetails;
		fonts: MemoryUsageDetails;
		other: MemoryUsageDetails;
	}

	interface Response {
		cancel?: boolean;
		/**
		 * The original request is prevented from being sent or completed and is instead
		 * redirected to the given URL.
		 */
		redirectURL?: string;
	}

	interface Result {
		requestId: number;
		/**
		 * Position of the active match.
		 */
		activeMatchOrdinal: number;
		/**
		 * Number of Matches.
		 */
		matches: number;
		/**
		 * Coordinates of first match region.
		 */
		selectionArea: SelectionArea;
		finalUpdate: boolean;
	}

	interface SaveDialogOptions {
		title?: string;
		/**
		 * Absolute directory path, absolute file path, or file name to use by default.
		 */
		defaultPath?: string;
		/**
		 * Custom label for the confirmation button, when left empty the default label will
		 * be used.
		 */
		buttonLabel?: string;
		filters?: FileFilter[];
		/**
		 * Message to display above text fields.
		 */
		message?: string;
		/**
		 * Custom label for the text displayed in front of the filename text field.
		 */
		nameFieldLabel?: string;
		/**
		 * Show the tags input box, defaults to true.
		 */
		showsTagField?: boolean;
	}

	interface Settings {
		/**
		 * true to open the app at login, false to remove the app as a login item. Defaults
		 * to false.
		 */
		openAtLogin?: boolean;
		/**
		 * true to open the app as hidden. Defaults to false. The user can edit this
		 * setting from the System Preferences so
		 * app.getLoginItemStatus().wasOpenedAsHidden should be checked when the app is
		 * opened to know the current value. This setting is only supported on macOS.
		 */
		openAsHidden?: boolean;
		/**
		 * The executable to launch at login. Defaults to process.execPath.
		 */
		path?: string;
		/**
		 * The command-line arguments to pass to the executable. Defaults to an empty
		 * array. Take care to wrap paths in quotes.
		 */
		args?: string[];
	}

	interface SizeOptions {
		/**
		 * Normal size of the page. This can be used in combination with the attribute to
		 * manually resize the webview guest contents.
		 */
		normal?: Normal;
	}

	interface SourcesOptions {
		/**
		 * An array of Strings that lists the types of desktop sources to be captured,
		 * available types are screen and window.
		 */
		types: string[];
		/**
		 * The size that the media source thumbnail should be scaled to. Default is 150 x
		 * 150.
		 */
		thumbnailSize?: Size;
	}

	interface StartMonitoringOptions {
		categoryFilter: string;
		traceOptions: string;
	}

	interface StartRecordingOptions {
		categoryFilter: string;
		traceOptions: string;
	}

	interface SystemMemoryInfo {
		/**
		 * The total amount of physical memory in Kilobytes available to the system.
		 */
		total: number;
		/**
		 * The total amount of memory not being used by applications or disk cache.
		 */
		free: number;
		/**
		 * The total amount of swap memory in Kilobytes available to the system.
		 */
		swapTotal: number;
		/**
		 * The free amount of swap memory in Kilobytes available to the system.
		 */
		swapFree: number;
	}

	interface ToBitmapOptions {
		/**
		 * Defaults to 1.0.
		 */
		scaleFactor?: number;
	}

	interface ToDataURLOptions {
		/**
		 * Defaults to 1.0.
		 */
		scaleFactor?: number;
	}

	interface ToPNGOptions {
		/**
		 * Defaults to 1.0.
		 */
		scaleFactor?: number;
	}

	interface TouchBarButtonConstructorOptions {
		/**
		 * Button text.
		 */
		label?: string;
		/**
		 * Button background color in hex format, i.e #ABCDEF.
		 */
		backgroundColor?: string;
		/**
		 * Button icon.
		 */
		icon?: NativeImage;
		/**
		 * Can be left, right or overlay.
		 */
		iconPosition: ('left' | 'right' | 'overlay');
		/**
		 * Function to call when the button is clicked.
		 */
		click?: () => void;
	}

	interface TouchBarColorPickerConstructorOptions {
		/**
		 * Array of hex color strings to appear as possible colors to select.
		 */
		availableColors?: string[];
		/**
		 * The selected hex color in the picker, i.e #ABCDEF.
		 */
		selectedColor?: string;
		/**
		 * Function to call when a color is selected.
		 */
		change?: (color: string) => void;
	}

	interface TouchBarConstructorOptions {
		items: TouchBarButton | TouchBarColorPicker | TouchBarGroup | TouchBarLabel | TouchBarPopover | TouchBarScrubber | TouchBarSegmentedControl | TouchBarSlider | TouchBarSpacer;
		escapeItem?: TouchBarButton | TouchBarColorPicker | TouchBarGroup | TouchBarLabel | TouchBarPopover | TouchBarScrubber | TouchBarSegmentedControl | TouchBarSlider | TouchBarSpacer;
	}

	interface TouchBarGroupConstructorOptions {
		/**
		 * Items to display as a group.
		 */
		items: TouchBar;
	}

	interface TouchBarLabelConstructorOptions {
		/**
		 * Text to display.
		 */
		label?: string;
		/**
		 * Hex color of text, i.e #ABCDEF.
		 */
		textColor?: string;
	}

	interface TouchBarPopoverConstructorOptions {
		/**
		 * Popover button text.
		 */
		label?: string;
		/**
		 * Popover button icon.
		 */
		icon?: NativeImage;
		/**
		 * Items to display in the popover.
		 */
		items?: TouchBar;
		/**
		 * true to display a close button on the left of the popover, false to not show it.
		 * Default is true.
		 */
		showCloseButton?: boolean;
	}

	interface TouchBarScrubberConstructorOptions {
		/**
		 * An array of items to place in this scrubber
		 */
		items: ScrubberItem[];
		/**
		 * Called when the user taps an item that was not the last tapped item
		 */
		select: (selectedIndex: number) => void;
		/**
		 * Called when the user taps any item
		 */
		highlight: (highlightedIndex: number) => void;
		/**
		 * Selected item style. Defaults to null.
		 */
		selectedStyle: string;
		/**
		 * Selected overlay item style. Defaults to null.
		 */
		overlayStyle: string;
		/**
		 * Defaults to false.
		 */
		showArrowButtons: boolean;
		/**
		 * Defaults to free.
		 */
		mode: string;
		/**
		 * Defaults to true.
		 */
		continuous: boolean;
	}

	interface TouchBarSegmentedControlConstructorOptions {
		/**
		 * Style of the segments:
		 */
		segmentStyle?: ('automatic' | 'rounded' | 'textured-rounded' | 'round-rect' | 'textured-square' | 'capsule' | 'small-square' | 'separated');
		/**
		 * The selection mode of the control:
		 */
		mode?: ('single' | 'multiple' | 'buttons');
		/**
		 * An array of segments to place in this control.
		 */
		segments: SegmentedControlSegment[];
		/**
		 * The index of the currently selected segment, will update automatically with user
		 * interaction. When the mode is multiple it will be the last selected item.
		 */
		selectedIndex?: number;
		/**
		 * Called when the user selects a new segment
		 */
		change: (selectedIndex: number, isSelected: boolean) => void;
	}

	interface TouchBarSliderConstructorOptions {
		/**
		 * Label text.
		 */
		label?: string;
		/**
		 * Selected value.
		 */
		value?: number;
		/**
		 * Minimum value.
		 */
		minValue?: number;
		/**
		 * Maximum value.
		 */
		maxValue?: number;
		/**
		 * Function to call when the slider is changed.
		 */
		change?: (newValue: number) => void;
	}

	interface TouchBarSpacerConstructorOptions {
		/**
		 * Size of spacer, possible values are:
		 */
		size?: ('small' | 'large' | 'flexible');
	}

	interface UpdateTargetUrlEvent extends Event {
		url: string;
	}

	interface Versions {
		/**
		 * A String representing Chrome's version string.
		 */
		chrome?: string;
		/**
		 * A String representing Electron's version string.
		 */
		electron?: string;
	}

	interface WillNavigateEvent extends Event {
		url: string;
	}

	interface EditFlags {
		/**
		 * Whether the renderer believes it can undo.
		 */
		canUndo: boolean;
		/**
		 * Whether the renderer believes it can redo.
		 */
		canRedo: boolean;
		/**
		 * Whether the renderer believes it can cut.
		 */
		canCut: boolean;
		/**
		 * Whether the renderer believes it can copy
		 */
		canCopy: boolean;
		/**
		 * Whether the renderer believes it can paste.
		 */
		canPaste: boolean;
		/**
		 * Whether the renderer believes it can delete.
		 */
		canDelete: boolean;
		/**
		 * Whether the renderer believes it can select all.
		 */
		canSelectAll: boolean;
	}

	interface Extra {
	}

	interface FoundInPageResult {
		requestId: number;
		/**
		 * Position of the active match.
		 */
		activeMatchOrdinal: number;
		/**
		 * Number of Matches.
		 */
		matches: number;
		/**
		 * Coordinates of first match region.
		 */
		selectionArea: SelectionArea;
		finalUpdate: boolean;
	}

	interface Headers {
	}

	interface MediaFlags {
		/**
		 * Whether the media element has crashed.
		 */
		inError: boolean;
		/**
		 * Whether the media element is paused.
		 */
		isPaused: boolean;
		/**
		 * Whether the media element is muted.
		 */
		isMuted: boolean;
		/**
		 * Whether the media element has audio.
		 */
		hasAudio: boolean;
		/**
		 * Whether the media element is looping.
		 */
		isLooping: boolean;
		/**
		 * Whether the media element's controls are visible.
		 */
		isControlsVisible: boolean;
		/**
		 * Whether the media element's controls are toggleable.
		 */
		canToggleControls: boolean;
		/**
		 * Whether the media element can be rotated.
		 */
		canRotate: boolean;
	}

	interface Normal {
		width: number;
		height: number;
	}

	interface Options {
	}

	interface RequestHeaders {
	}

	interface ResponseHeaders {
	}

	interface SelectionArea {
	}

	interface WebPreferences {
		/**
		 * Whether to enable DevTools. If it is set to false, can not use
		 * BrowserWindow.webContents.openDevTools() to open DevTools. Default is true.
		 */
		devTools?: boolean;
		/**
		 * Whether node integration is enabled. Default is true.
		 */
		nodeIntegration?: boolean;
		/**
		 * Whether node integration is enabled in web workers. Default is false. More about
		 * this can be found in .
		 */
		nodeIntegrationInWorker?: boolean;
		/**
		 * Specifies a script that will be loaded before other scripts run in the page.
		 * This script will always have access to node APIs no matter whether node
		 * integration is turned on or off. The value should be the absolute file path to
		 * the script. When node integration is turned off, the preload script can
		 * reintroduce Node global symbols back to the global scope. See example .
		 */
		preload?: string;
		/**
		 * If set, this will sandbox the renderer associated with the window, making it
		 * compatible with the Chromium OS-level sandbox and disabling the Node.js engine.
		 * This is not the same as the nodeIntegration option and the APIs available to the
		 * preload script are more limited. Read more about the option . This option is
		 * currently experimental and may change or be removed in future Electron releases.
		 */
		sandbox?: boolean;
		/**
		 * Sets the session used by the page. Instead of passing the Session object
		 * directly, you can also choose to use the partition option instead, which accepts
		 * a partition string. When both session and partition are provided, session will
		 * be preferred. Default is the default session.
		 */
		session?: Session;
		/**
		 * Sets the session used by the page according to the session's partition string.
		 * If partition starts with persist:, the page will use a persistent session
		 * available to all pages in the app with the same partition. If there is no
		 * persist: prefix, the page will use an in-memory session. By assigning the same
		 * partition, multiple pages can share the same session. Default is the default
		 * session.
		 */
		partition?: string;
		/**
		 * The default zoom factor of the page, 3.0 represents 300%. Default is 1.0.
		 */
		zoomFactor?: number;
		/**
		 * Enables JavaScript support. Default is true.
		 */
		javascript?: boolean;
		/**
		 * When false, it will disable the same-origin policy (usually using testing
		 * websites by people), and set allowRunningInsecureContent to true if this options
		 * has not been set by user. Default is true.
		 */
		webSecurity?: boolean;
		/**
		 * Allow an https page to run JavaScript, CSS or plugins from http URLs. Default is
		 * false.
		 */
		allowRunningInsecureContent?: boolean;
		/**
		 * Enables image support. Default is true.
		 */
		images?: boolean;
		/**
		 * Make TextArea elements resizable. Default is true.
		 */
		textAreasAreResizable?: boolean;
		/**
		 * Enables WebGL support. Default is true.
		 */
		webgl?: boolean;
		/**
		 * Enables WebAudio support. Default is true.
		 */
		webaudio?: boolean;
		/**
		 * Whether plugins should be enabled. Default is false.
		 */
		plugins?: boolean;
		/**
		 * Enables Chromium's experimental features. Default is false.
		 */
		experimentalFeatures?: boolean;
		/**
		 * Enables Chromium's experimental canvas features. Default is false.
		 */
		experimentalCanvasFeatures?: boolean;
		/**
		 * Enables scroll bounce (rubber banding) effect on macOS. Default is false.
		 */
		scrollBounce?: boolean;
		/**
		 * A list of feature strings separated by ,, like CSSVariables,KeyboardEventKey to
		 * enable. The full list of supported feature strings can be found in the file.
		 */
		blinkFeatures?: string;
		/**
		 * A list of feature strings separated by ,, like CSSVariables,KeyboardEventKey to
		 * disable. The full list of supported feature strings can be found in the file.
		 */
		disableBlinkFeatures?: string;
		/**
		 * Sets the default font for the font-family.
		 */
		defaultFontFamily?: DefaultFontFamily;
		/**
		 * Defaults to 16.
		 */
		defaultFontSize?: number;
		/**
		 * Defaults to 13.
		 */
		defaultMonospaceFontSize?: number;
		/**
		 * Defaults to 0.
		 */
		minimumFontSize?: number;
		/**
		 * Defaults to ISO-8859-1.
		 */
		defaultEncoding?: string;
		/**
		 * Whether to throttle animations and timers when the page becomes background. This
		 * also affects the [Page Visibility API][#page-visibility]. Defaults to true.
		 */
		backgroundThrottling?: boolean;
		/**
		 * Whether to enable offscreen rendering for the browser window. Defaults to false.
		 * See the for more details.
		 */
		offscreen?: boolean;
		/**
		 * Whether to run Electron APIs and the specified preload script in a separate
		 * JavaScript context. Defaults to false. The context that the preload script runs
		 * in will still have full access to the document and window globals but it will
		 * use its own set of JavaScript builtins (Array, Object, JSON, etc.) and will be
		 * isolated from any changes made to the global environment by the loaded page. The
		 * Electron API will only be available in the preload script and not the loaded
		 * page. This option should be used when loading potentially untrusted remote
		 * content to ensure the loaded content cannot tamper with the preload script and
		 * any Electron APIs being used. This option uses the same technique used by . You
		 * can access this context in the dev tools by selecting the 'Electron Isolated
		 * Context' entry in the combo box at the top of the Console tab. This option is
		 * currently experimental and may change or be removed in future Electron releases.
		 */
		contextIsolation?: boolean;
		/**
		 * Whether to use native window.open(). Defaults to false. This option is currently
		 * experimental.
		 */
		nativeWindowOpen?: boolean;
		/**
		 * Whether to enable the . Defaults to the value of the nodeIntegration option. The
		 * preload script configured for the <webview> will have node integration enabled
		 * when it is executed so you should ensure remote/untrusted content is not able to
		 * create a <webview> tag with a possibly malicious preload script. You can use the
		 * will-attach-webview event on to strip away the preload script and to validate or
		 * alter the <webview>'s initial settings.
		 */
		webviewTag?: boolean;
	}

	interface DefaultFontFamily {
		/**
		 * Defaults to Times New Roman.
		 */
		standard?: string;
		/**
		 * Defaults to Times New Roman.
		 */
		serif?: string;
		/**
		 * Defaults to Arial.
		 */
		sansSerif?: string;
		/**
		 * Defaults to Courier New.
		 */
		monospace?: string;
		/**
		 * Defaults to Script.
		 */
		cursive?: string;
		/**
		 * Defaults to Impact.
		 */
		fantasy?: string;
	}

	// ### BEGIN VSCODE ADDITION ###
	type MenuItemRole = 'undo' | 'redo' | 'cut' | 'copy' | 'paste' | 'pasteandmatchstyle' | 'selectall' | 'delete' | 'minimize' | 'close' | 'quit' | 'togglefullscreen' | 'resetzoom' | 'zoomin' | 'zoomout' | 'about' | 'hide' | 'hideothers' | 'unhide' | 'startspeaking' | 'stopspeaking' | 'front' | 'zoom' | 'window' | 'help' | 'services';

	interface LoginRequest {
		method: string;
		url: string;
		referrer: string;
	}

	interface LoginAuthInfo {
		isProxy: boolean;
		scheme: string;
		host: string;
		port: number;
		realm: string;
	}
	// ### END VSCODE ADDITION ###
}

declare module 'electron' {
	const electron: Electron.AllElectron;
	export = electron;
}

interface NodeRequireFunction {
	(moduleName: 'electron'): Electron.AllElectron;
}

interface File {
	/**
	 * The real path to the file on the users filesystem
	 */
	path: string;
}

declare module 'original-fs' {
	import * as fs from 'fs';
	export = fs;
}

interface Document {
	createElement(tagName: 'webview'): Electron.WebviewTag;
}

declare namespace NodeJS {
	interface Process extends EventEmitter {

		// Docs: http://electron.atom.io/docs/api/process

		// /**
		//  * Emitted when Electron has loaded its internal initialization script and is
		//  * beginning to load the web page or the main script. It can be used by the preload
		//  * script to add removed Node global symbols back to the global scope when node
		//  * integration is turned off:
		//  */
		// on(event: 'loaded', listener: Function): this;
		// once(event: 'loaded', listener: Function): this;
		// addListener(event: 'loaded', listener: Function): this;
		// removeListener(event: 'loaded', listener: Function): this;
		/**
		 * Causes the main thread of the current process crash.
		 */
		crash(): void;
		getCPUUsage(): Electron.CPUUsage;
		getIOCounters(): Electron.IOCounters;
		/**
		 * Returns an object giving memory usage statistics about the current process. Note
		 * that all statistics are reported in Kilobytes.
		 */
		getProcessMemoryInfo(): Electron.ProcessMemoryInfo;
		/**
		 * Returns an object giving memory usage statistics about the entire system. Note
		 * that all statistics are reported in Kilobytes.
		 */
		getSystemMemoryInfo(): Electron.SystemMemoryInfo;
		/**
		 * Causes the main thread of the current process hang.
		 */
		hang(): void;
		/**
		 * Sets the file descriptor soft limit to maxDescriptors or the OS hard limit,
		 * whichever is lower for the current process.
		 */
		setFdLimit(maxDescriptors: number): void;
		/**
		 * A Boolean. When app is started by being passed as parameter to the default app,
		 * this property is true in the main process, otherwise it is undefined.
		 */
		defaultApp?: boolean;
		/**
		 * A Boolean. For Mac App Store build, this property is true, for other builds it
		 * is undefined.
		 */
		mas?: boolean;
		/**
		 * A Boolean that controls ASAR support inside your application. Setting this to
		 * true will disable the support for asar archives in Node's built-in modules.
		 */
		noAsar?: boolean;
		/**
		 * A Boolean that controls whether or not deprecation warnings are printed to
		 * stderr. Setting this to true will silence deprecation warnings.  This property
		 * is used instead of the --no-deprecation command line flag.
		 */
		noDeprecation?: boolean;
		/**
		 * A String representing the path to the resources directory.
		 */
		resourcesPath?: string;
		/**
		 * A Boolean that controls whether or not deprecation warnings will be thrown as
		 * exceptions.  Setting this to true will throw errors for deprecations.  This
		 * property is used instead of the --throw-deprecation command line flag.
		 */
		throwDeprecation?: boolean;
		/**
		 * A Boolean that controls whether or not deprecations printed to stderr include
		 * their stack trace.  Setting this to true will print  stack traces for
		 * deprecations. This property is instead of the --trace-deprecation command line
		 * flag.
		 */
		traceDeprecation?: boolean;
		/**
		 * A Boolean that controls whether or not process warnings printed to stderr
		 * include their stack trace.  Setting this to true will print stack traces for
		 * process warnings (including deprecations).  This property is instead of the
		 * --trace-warnings command line flag.
		 */
		traceProcessWarnings?: boolean;
		/**
		 * A String representing the current process's type, can be "browser" (i.e. main
		 * process) or "renderer".
		 */
		type?: string;
		/**
		 * A Boolean. If the app is running as a Windows Store app (appx), this property is
		 * true, for otherwise it is undefined.
		 */
		windowsStore?: boolean;
	}
	interface ProcessVersions {
		electron: string;
		chrome: string;
	}
}<|MERGE_RESOLUTION|>--- conflicted
+++ resolved
@@ -3741,21 +3741,9 @@
 		 */
 		flags?: string[];
 		/**
-<<<<<<< HEAD
-		 * Pops up this menu as a context menu in the browserWindow. You can optionally
-		 * provide a (x,y) coordinate to place the menu at, otherwise it will be placed
-		 * at the current mouse cursor position.
-		 * @param x Horizontal coordinate where the menu will be placed.
-		 * @param y Vertical coordinate where the menu will be placed.
-		 * @param positioningItem Number (optional) macOS - The index of the menu item to be positioned
-		 * under the mouse cursor at the specified coordinates. Default is -1.
-		 */
-		popup(browserWindow?: BrowserWindow, options?: { x?: number, y?: number, positioningItem?: number }): void;
-=======
 		 * The icon showing in thumbnail toolbar.
 		 */
 		icon: NativeImage;
->>>>>>> dce4442b
 		/**
 		 * The text of the button's tooltip.
 		 */
