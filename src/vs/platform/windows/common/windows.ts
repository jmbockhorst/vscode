--- conflicted
+++ resolved
@@ -355,20 +355,16 @@
 	frameless?: boolean;
 	accessibilitySupport?: boolean;
 
-<<<<<<< HEAD
-	perfEntries: PerformanceEntry[];
 	perfStartTime?: number;
 	perfAppReady?: number;
 	perfWindowLoadTime?: number;
+	perfEntries: ExportData;
 
 	filesToOpen?: IPath[];
 	filesToCreate?: IPath[];
 	filesToDiff?: IPath[];
 	filesToWait?: IPathsToWaitFor;
 	termProgram?: string;
-=======
-	perfEntries: ExportData;
->>>>>>> 7ce26a4a
 }
 
 export interface IRunActionInWindowRequest {
